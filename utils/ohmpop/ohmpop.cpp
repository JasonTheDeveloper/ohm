//
// author Kazys Stepanas
//
#include "OhmPopConfig.h"

#include <glm/glm.hpp>

#include <slamio/SlamCloudLoader.h>

#include <ohm/MapSerialise.h>
#include <ohm/Mapper.h>
#include <ohm/NdtMap.h>
#include <ohm/OccupancyMap.h>
#include <ohm/OccupancyUtil.h>
#include <ohm/RayMapperNdt.h>
#include <ohm/RayMapperOccupancy.h>
#include <ohm/RayMapperTrace.h>
#include <ohm/Trace.h>
#include <ohm/VoxelData.h>

#ifdef OHMPOP_GPU
#include <ohmgpu/ClearanceProcess.h>
#include <ohmgpu/GpuCache.h>
#include <ohmgpu/GpuMap.h>
#include <ohmgpu/GpuNdtMap.h>
#include <ohmgpu/OhmGpu.h>
#endif  // OHMPOP_GPU

#include <ohmtools/OhmCloud.h>

#include <ohmutil/OhmUtil.h>
#include <ohmutil/PlyMesh.h>
#include <ohmutil/ProgressMonitor.h>
#include <ohmutil/SafeIO.h>
#include <ohmutil/ScopedTimeDisplay.h>

#include <algorithm>
#include <array>
#include <atomic>
#include <chrono>
#include <cinttypes>
#include <csignal>
#include <cstddef>
#include <fstream>
#include <iostream>
#include <locale>
#include <sstream>
#include <thread>

std::istream &operator>>(std::istream &in, ohm::NdtMode &mode);
std::ostream &operator<<(std::ostream &out, const ohm::NdtMode mode);

// Must be after argument streaming operators.
#include <ohmutil/Options.h>

namespace
{
using Clock = std::chrono::high_resolution_clock;

int g_quit = 0;

void onSignal(int arg)
{
  if (arg == SIGINT || arg == SIGTERM)
  {
    ++g_quit;
  }
}

struct Options
{
  struct Ndt
  {
    float prob_hit = 0.0;                       // re-initialised from a default map
    float prob_miss = 0.0;                      // re-initialised from a default map
    float adaptation_rate = 0.0f;               // re-initialised from a default map
    float sensor_noise = 0.0f;                  // re-initialised from a default map
    float covariance_reset_probability = 0.0f;  // re-initialised from a default map
    // NDT map probabilities should be much narrower. The NDT process is more precise.
    unsigned covariance_reset_sample_count = 0;  // re-initialised from a default map
    ohm::NdtMode mode = ohm::NdtMode::kNone;
  };

#ifdef OHMPOP_GPU
  /// GPU related options.
  struct Gpu
  {
    /// GPU cache size in GiB
    double gpu_cache_size_gb = double(ohm::GpuCache::kDefaultTargetMemSize) / double(ohm::GpuCache::kGiB);

    inline size_t gpuCacheSizeBytes() const { return size_t(gpu_cache_size_gb * double(ohm::GpuCache::kGiB)); }
  };
#endif  // OHMPOP_GPU

  std::string cloud_file;
  std::string trajectory_file;
  std::string output_base_name;
  std::string prior_map;
#ifdef TES_ENABLE
  std::string trace;
  bool trace_final;
#endif  // TES_ENABLE
  glm::dvec3 sensor_offset = glm::dvec3(0.0);
  glm::u8vec3 region_voxel_dim = glm::u8vec3(0);  // re-initialised from a default map
  uint64_t point_limit = 0;
  int64_t preload_count = 0;
  double start_time = 0;
  double time_limit = 0;
  double resolution = 0.1;
  double clip_near_range = 0.0;
  float prob_hit = 0.0f;                   // re-initialised from a default map
  float prob_miss = 0.0f;                  // re-initialised from a default map
  float prob_thresh = 0.5f;                // re-initialised from a default map
  glm::vec2 prob_range = glm::vec2(0, 0);  // re-initialised from a default map
  glm::vec3 cloud_colour = glm::vec3(0);
  unsigned batch_size = 4096;  // NOLINT(readability-magic-numbers)
  /// String value for the "--mode" argument. This sets the value of @c ray_mode_flags - see that member.
  std::string mode = "normal";
  /// @c ohm::RayFlag selection based on the "--mode" argument which is mapped into the @c mode member.
  ///
  /// Supported modes:
  /// - "normal" (default) => @c ohm::kRfDefault
  /// - "sample" (default) => @c ohm::kRfExcludeRay
  /// - "erode" (default) => @c ohm::kRfExcludeSample
  unsigned ray_mode_flags = ohm::kRfDefault;
  bool serialise = true;
  bool save_info = false;
  bool voxel_mean = false;
  bool uncompressed = false;
#ifdef OHMPOP_GPU
  // Mapping options are experimental and bound up in GPU operations, but not strictly speaking GPU only.
  double mapping_interval = 0.2;  // NOLINT(readability-magic-numbers)
  double progressive_mapping_slice = 0.0;
  float clearance = 0.0f;
  bool post_population_mapping = true;
  bool clearance_unknown_as_occupied = false;

  Gpu gpu;
#endif  // OHMPOP_GPU
  bool quiet = false;

  Ndt ndt;

  Options();

  void print(std::ostream **out, const ohm::OccupancyMap &map) const;
};


Options::Options()
{
  // Initialise defaults from map configurations.
  ohm::OccupancyMap defaults_map;

  region_voxel_dim = defaults_map.regionVoxelDimensions();
  prob_hit = defaults_map.hitProbability();
  prob_miss = defaults_map.missProbability();
  prob_thresh = defaults_map.occupancyThresholdProbability();
  prob_range[0] = defaults_map.minVoxelValue();
  prob_range[1] = defaults_map.maxVoxelValue();

  const ohm::NdtMap defaults_ndt(&defaults_map, true);
  // Default probabilities may differ for NDT.
  ndt.prob_hit = defaults_map.hitProbability();
  ndt.prob_miss = defaults_map.missProbability();
  ndt.adaptation_rate = defaults_ndt.adaptationRate();
  ndt.sensor_noise = defaults_ndt.sensorNoise();
  ndt.covariance_reset_probability = ohm::valueToProbability(defaults_ndt.reinitialiseCovarianceThreshold());
  ndt.covariance_reset_sample_count = defaults_ndt.reinitialiseCovariancePointCount();
  ndt.adaptation_rate = defaults_ndt.adaptationRate();
}


void Options::print(std::ostream **out, const ohm::OccupancyMap &map) const
{
  while (*out)
  {
    **out << "Cloud: " << cloud_file;
    if (!trajectory_file.empty())
    {
      **out << " + " << trajectory_file << '\n';
    }
    else
    {
      **out << " (no trajectory)\n";
    }
    if (preload_count)
    {
      **out << "Preload: ";
      if (preload_count < 0)
      {
        **out << "all";
      }
      else
      {
        **out << preload_count;
      }
      **out << '\n';
    }

    if (point_limit)
    {
      **out << "Maximum point: " << point_limit << '\n';
    }

    if (start_time > 0)
    {
      **out << "Process from timestamp: " << start_time << '\n';
    }

    if (time_limit > 0)
    {
      **out << "Process to timestamp: " << time_limit << '\n';
    }

    **out << "Map resolution: " << resolution << '\n';
    **out << "Mapping mode: " << mode << '\n';
    **out << "Voxel mean position: " << (map.voxelMeanEnabled() ? "on" : "off") << '\n';
    **out << "Compressed: " << ((map.flags() & ohm::MapFlag::kCompressed) == ohm::MapFlag::kCompressed ? "on" : "off")
          << '\n';
    glm::i16vec3 region_dim = region_voxel_dim;
    region_dim.x = (region_dim.x) ? region_dim.x : OHM_DEFAULT_CHUNK_DIM_X;
    region_dim.y = (region_dim.y) ? region_dim.y : OHM_DEFAULT_CHUNK_DIM_Y;
    region_dim.z = (region_dim.z) ? region_dim.z : OHM_DEFAULT_CHUNK_DIM_Z;
    **out << "Map region dimensions: " << region_dim << '\n';
    // **out << "Map region memory: " << util::Bytes(ohm::OccupancyMap::voxelMemoryPerRegion(region_voxel_dim)) << '\n';
    **out << "Hit probability: " << prob_hit << " (" << map.hitValue() << ")\n";
    **out << "Miss probability: " << prob_miss << " (" << map.missValue() << ")\n";
    **out << "Probability range: [" << map.minVoxelProbability() << ' ' << map.maxVoxelProbability() << "]\n";
    **out << "Value range      : [" << map.minVoxelValue() << ' ' << map.maxVoxelValue() << "]\n";
    if (bool(ndt.mode))
    {
      **out << "NDT map enabled:" << '\n';
      **out << "NDT adaptation rate: " << ndt.adaptation_rate << '\n';
      **out << "NDT sensor noise: " << ndt.sensor_noise << '\n';
      **out << "NDT covariance reset probability: " << ndt.covariance_reset_probability << '\n';
      **out << "NDT covariance reset sample cout: " << ndt.covariance_reset_sample_count << '\n';
      **out << "NDT mode: " << ndt.mode << '\n';
    }
#ifdef OHMPOP_GPU
    **out << "Gpu cache size: " << ohm::util::Bytes(gpu.gpuCacheSizeBytes()) << '\n';
    **out << "Ray batch size: " << batch_size << '\n';
    **out << "Clearance mapping: ";
    if (clearance > 0)
    {
      **out << clearance << "m range\n";
      **out << "Unknown as occupied: " << (clearance_unknown_as_occupied ? "on" : "off") << '\n';
    }
    else
    {
      **out << "disabled\n";
    }

    **out << "Mapping mode: ";
    if (progressive_mapping_slice > 0)
    {
      **out << "progressive time slice " << progressive_mapping_slice << "s\n";
      **out << "Mapping interval: " << mapping_interval << "s\n";
      **out << "Post population mapping: " << (post_population_mapping ? "on" : "off") << '\n';
    }
    else
    {
      **out << "post" << '\n';
    }
#endif  // OHMPOP_GPU

#ifdef TES_ENABLE
    if (!trace.empty())
    {
      **out << "3es trace file: " << trace << (trace_final ? "(final only)\n" : "\n");
    }
#endif  // TES_ENABLE

    **out << std::flush;

    ++out;
  }
}

class SerialiseMapProgress : public ohm::SerialiseProgress
{
public:
  explicit SerialiseMapProgress(ProgressMonitor &monitor)
    : monitor_(monitor)
  {}

  bool quit() const override { return ::g_quit > 1; }

  void setTargetProgress(unsigned target) override { monitor_.beginProgress(ProgressMonitor::Info(target)); }
  void incrementProgress(unsigned inc) override { monitor_.incrementProgressBy(inc); }

private:
  ProgressMonitor &monitor_;
};


enum SaveFlags : unsigned
{
  kSaveMap = (1u << 0u),
  kSaveCloud = (1u << 1u),
  // SaveClearanceCloud = (u1 << 2u),
};

void saveMap(const Options &opt, const ohm::OccupancyMap &map, const std::string &base_name, ProgressMonitor *prog,
             unsigned save_flags = kSaveMap)
{
  std::unique_ptr<SerialiseMapProgress> save_progress(prog ? new SerialiseMapProgress(*prog) : nullptr);

  if (g_quit >= 2)
  {
    return;
  }

  if (save_flags & kSaveMap)
  {
    std::string output_file = base_name + ".ohm";
    std::cout << "Saving map to " << output_file.c_str() << std::endl;

    if (prog)
    {
      prog->unpause();
    }

    int err = ohm::save(output_file.c_str(), map, save_progress.get());

    if (prog)
    {
      prog->endProgress();
      if (!opt.quiet)
      {
        std::cout << std::endl;
      }
    }

    if (err)
    {
      std::cerr << "Failed to save map: " << err << std::endl;
    }
  }

  if (save_flags & kSaveCloud)
  {
    // Save a cloud representation.
    std::cout << "Converting to point cloud." << std::endl;

    ohmtools::ProgressCallback save_progress_callback;
    ohmtools::ColourByHeight colour_by_height(map);
    ohmtools::SaveCloudOptions save_opt;
    save_opt.colour_select = [&colour_by_height](const ohm::Voxel<const float> &occupancy) {
      return colour_by_height.select(occupancy);
    };

    if (prog)
    {
      prog->beginProgress(ProgressMonitor::Info(map.regionCount()));
      save_progress_callback = [prog](size_t progress, size_t /*target*/) { prog->updateProgress(progress); };
    }

    std::string output_file = base_name + ".ply";
    // Ensure we don't overwrite the input data file.
    if (output_file == opt.cloud_file)
    {
      output_file = base_name + "-points.ply";
    }
    std::cout << "Saving point cloud to " << output_file.c_str() << std::endl;
    uint64_t point_count = saveCloud(output_file.c_str(), map, save_opt, save_progress_callback);

    if (prog)
    {
      prog->endProgress();
      prog->pause();
    }
    if (!opt.quiet)
    {
      std::cout << "\nExported " << point_count << " point(s)" << std::endl;
    }
  }
}

std::string getFileExtension(const std::string &file)
{
  const size_t last_dot = file.find_last_of('.');
  if (last_dot != std::string::npos)
  {
    return file.substr(last_dot + 1);
  }

  return "";
}
}  // namespace

std::istream &operator>>(std::istream &in, ohm::NdtMode &mode)
{
  // Note: we don't use ndtModeFromString() because we use abbreviations
  std::string mode_str;
  in >> mode_str;
  if (mode_str == "off")
  {
    mode = ohm::NdtMode::kNone;
  }
  else if (mode_str == "om")
  {
    mode = ohm::NdtMode::kOccupancy;
  }
  else if (mode_str == "tm")
  {
    mode = ohm::NdtMode::kTraversability;
  }
  else
  {
    throw cxxopts::invalid_option_format_error(mode_str);
  }
  return in;
}

std::ostream &operator<<(std::ostream &out, const ohm::NdtMode mode)
{
  // Note: we don't use ndtModeToString() because we use abbreviations
  switch (mode)
  {
  case ohm::NdtMode::kNone:
    out << "none";
    break;
  case ohm::NdtMode::kOccupancy:
    out << "om";
    break;
  case ohm::NdtMode::kTraversability:
    out << "tm";
    break;
  default:
    out << "<unknown>";
  }
  return out;
}

int populateMap(const Options &opt)
{
  ohm::ScopedTimeDisplay time_display("Execution time");
  if (opt.quiet)
  {
    time_display.disable();
  }

  std::cout << "Loading points from " << opt.cloud_file << " with trajectory " << opt.trajectory_file << std::endl;

  SlamCloudLoader loader;
  if (!loader.open(opt.cloud_file.c_str(), opt.trajectory_file.c_str()))
  {
    fprintf(stderr, "Error loading cloud %s with trajectory %s \n", opt.cloud_file.c_str(),
            opt.trajectory_file.c_str());
    return -2;
  }

  ohm::MapFlag map_flags = ohm::MapFlag::kDefault;
  map_flags |= (opt.voxel_mean) ? ohm::MapFlag::kVoxelMean : ohm::MapFlag::kNone;
  map_flags &= (opt.uncompressed) ? ~ohm::MapFlag::kCompressed : ~ohm::MapFlag::kNone;
  ohm::OccupancyMap map(opt.resolution, opt.region_voxel_dim, map_flags);
#ifdef OHMPOP_GPU
  const size_t gpu_cache_size = opt.gpu.gpuCacheSizeBytes();
  std::unique_ptr<ohm::GpuMap> gpu_map((!opt.ndt.enabled) ?
                                         new ohm::GpuMap(&map, true, opt.batch_size, gpu_cache_size) :
                                         new ohm::GpuNdtMap(&map, true, opt.batch_size, gpu_cache_size));
  ohm::NdtMap *ndt_map = &static_cast<ohm::GpuNdtMap *>(gpu_map.get())->ndtMap();
#else   // OHMPOP_GPU
  std::unique_ptr<ohm::NdtMap> ndt_map;
  if (bool(opt.ndt.mode))
  {
    ndt_map = std::make_unique<ohm::NdtMap>(&map, true, opt.ndt.mode);
  }
<<<<<<< HEAD
#else   // OHMPOP_CPU
  std::unique_ptr<ohm::GpuMap> gpu_map((opt.ndt.mode == ohm::NdtMode::kNone) ?
                                         new ohm::GpuMap(&map, true, opt.batch_size) :
                                         new ohm::GpuNdtMap(&map, true, opt.batch_size, opt.ndt.mode));
  ohm::NdtMap *ndt_map = &static_cast<ohm::GpuNdtMap *>(gpu_map.get())->ndtMap();
#endif  // OHMPOP_CPU
=======
#endif  // OHMPOP_GPU
>>>>>>> 52800db2

  if (opt.voxel_mean)
  {
    map.addVoxelMeanLayer();
  }

  if (bool(opt.ndt.mode))
  {
    ndt_map->setAdaptationRate(opt.ndt.adaptation_rate);
    ndt_map->setSensorNoise(opt.ndt.sensor_noise);
    ndt_map->setReinitialiseCovarianceThreshold(ohm::probabilityToValue(opt.ndt.covariance_reset_probability));
    ndt_map->setReinitialiseCovariancePointCount(opt.ndt.covariance_reset_sample_count);
  }

  std::atomic<uint64_t> elapsed_ms(0);
  ProgressMonitor prog(10);

  prog.setDisplayFunction([&elapsed_ms, &opt](const ProgressMonitor::Progress &prog) {
    if (!opt.quiet)
    {
      const uint64_t elapsed_ms_local = elapsed_ms;
      const uint64_t sec = elapsed_ms_local / 1000u;
      const auto ms = unsigned(elapsed_ms_local - sec * 1000);

      std::ostringstream out;
      out.imbue(std::locale(""));
      out << '\r';

      if (!prog.info.info.empty())
      {
        out << prog.info.info << " : ";
      }

      out << sec << '.' << std::setfill('0') << std::setw(3) << ms << "s : ";

      const auto fill_width = std::numeric_limits<decltype(prog.progress)>::digits10;
      out << std::setfill(' ') << std::setw(fill_width) << prog.progress;
      if (prog.info.total)
      {
        out << " / " << std::setfill(' ') << std::setw(fill_width) << prog.info.total;
      }
      out << "    ";
      std::cout << out.str() << std::flush;
    }
  });

  if (!opt.prior_map.empty())
  {
    std::cout << "Loading prior map " << opt.prior_map << std::endl;
    SerialiseMapProgress load_progress(prog);
    int load_err = ohm::load(opt.prior_map.c_str(), map, &load_progress);
    if (load_err)
    {
      std::cerr << "Error(" << load_err << ") loading prior map " << opt.prior_map << " : "
                << ohm::errorCodeString(load_err) << std::endl;
      return -3;
    }
  }

#ifdef TES_ENABLE
  std::unique_ptr<ohm::RayMapperTrace> trace_mapper;
#endif  // TES_ENABLE

  ohm::RayMapper *ray_mapper = nullptr;
#ifdef OHMPOP_GPU
  ray_mapper = gpu_map.get();
#else   // !OHMPOP_GPU
  std::unique_ptr<ohm::RayMapperNdt> ndt_ray_mapper;
  ohm::RayMapperOccupancy ray_mapper2(&map);
  if (int(opt.ndt.mode))
  {
    std::cout << "Building NDT map" << std::endl;
    ndt_ray_mapper = std::make_unique<ohm::RayMapperNdt>(ndt_map.get());
    ray_mapper = ndt_ray_mapper.get();
  }
  else
  {
    ray_mapper = &ray_mapper2;
  }
#endif  // !OHMPOP_GPU

#ifdef TES_ENABLE
  if (!opt.trace.empty() && !opt.trace_final)
  {
    trace_mapper = std::make_unique<ohm::RayMapperTrace>(&map, ray_mapper);
    ray_mapper = trace_mapper.get();
  }
#endif  // TES_ENABLE

  ohm::Mapper mapper(&map);
  std::vector<double> sample_timestamps;
  std::vector<glm::dvec3> origin_sample_pairs;
  glm::dvec3 origin;
  glm::dvec3 sample;
  glm::dvec3 last_batch_origin(0);
  float intensity;
  std::vector<float> intensities;
  // glm::vec3 voxel, ext(opt.resolution);
  double timestamp;
  uint64_t point_count = 0;
  // Update map visualisation every N samples.
  const size_t ray_batch_size = opt.batch_size;
  double timebase = -1;
  double first_timestamp = -1;
  double last_timestamp = -1;
  double accumulated_motion = 0;
  double delta_motion = 0;
  bool warned_no_motion = false;
#ifdef OHMPOP_GPU
  double next_mapper_update = opt.mapping_interval;
#endif  // OHMPOP_GPU
  Clock::time_point start_time;
  Clock::time_point end_time;

#ifdef OHMPOP_GPU
  if (!gpu_map->gpuOk())
  {
    std::cerr << "Failed to initialise GpuMap programs." << std::endl;
    return -3;
  }
#endif  // OHMPOP_GPU

  if (opt.clip_near_range > 0)
  {
    std::cout << "Filtering samples closer than: " << opt.clip_near_range << std::endl;
    // Install a self-strike removing clipping box.
    map.setRayFilter([&opt](glm::dvec3 *start, glm::dvec3 *end, unsigned *filter_flags) -> bool {
      // Range filter.
      if (!ohm::goodRayFilter(start, end, filter_flags, 1e3))
      {
        return false;
      }

      const glm::dvec3 ray = *end - *start;
      if (glm::dot(ray, ray) < opt.clip_near_range * opt.clip_near_range)
      {
        // Too close.
        *filter_flags |= ohm::kRffClippedEnd;
      }

      return true;
    });
  }

  map.setHitProbability(opt.prob_hit);
  map.setOccupancyThresholdProbability(opt.prob_thresh);
  map.setMissProbability(opt.prob_miss);
  if (opt.prob_range[0] || opt.prob_range[1])
  {
    map.setMinVoxelValue(opt.prob_range[0]);
    map.setMaxVoxelValue(opt.prob_range[1]);
  }
  // map.setSaturateAtMinValue(opt.saturateMin);
  // map.setSaturateAtMaxValue(opt.saturateMax);

  // Prevent ready saturation to free.
  // map.setClampingThresMin(0.01);
  // printf("min: %g\n", map.getClampingThresMinLog());

#ifdef OHMPOP_GPU
  if (opt.clearance > 0)
  {
    unsigned clearance_flags = ohm::kQfGpuEvaluate;
    if (opt.clearance_unknown_as_occupied)
    {
      clearance_flags |= ohm::kQfUnknownAsOccupied;
    }
    mapper.addProcess(new ohm::ClearanceProcess(opt.clearance, clearance_flags));
  }
#endif  // OHMPOP_GPU

  std::array<std::ostream *, 3> streams = { &std::cout, nullptr, nullptr };
  std::ofstream info_stream;
  if (opt.save_info)
  {
    streams[1] = &info_stream;
    std::string output_file = opt.output_base_name + ".txt";
    std::ofstream out(output_file.c_str());
    info_stream.open(output_file.c_str());
  }

  opt.print(streams.data(), map);

  if (opt.preload_count)
  {
    int64_t preload_count = opt.preload_count;
    if (preload_count < 0 && opt.point_limit)
    {
      preload_count = opt.point_limit;
    }

    std::cout << "Preloading points";

    start_time = Clock::now();
    if (preload_count < 0)
    {
      std::cout << std::endl;
      loader.preload();
    }
    else
    {
      std::cout << " " << preload_count << std::endl;
      loader.preload(preload_count);
    }
    end_time = Clock::now();
    const double preload_time =
      std::chrono::duration_cast<std::chrono::milliseconds>(end_time - start_time).count() * 1e-3;
    std::cout << "Preload completed over " << preload_time << " seconds." << std::endl;
  }

  start_time = Clock::now();
  std::cout << "Populating map" << std::endl;

  prog.beginProgress(ProgressMonitor::Info((point_count && timebase == 0) ?
                                             std::min<uint64_t>(point_count, loader.numberOfPoints()) :
                                             loader.numberOfPoints()));
  prog.startThread();

  //------------------------------------
  // Population loop.
  //------------------------------------
  // mapper.start();
  origin = glm::vec3(0, 0, 0);
  while ((point_count < opt.point_limit || opt.point_limit == 0) &&
         (last_timestamp - timebase < opt.time_limit || opt.time_limit == 0) &&
         loader.nextPoint(sample, intensity, &origin, &timestamp))
  {
    if (timebase < 0)
    {
      timebase = timestamp;
    }

    if (timestamp - timebase < opt.start_time)
    {
      continue;
    }

    ++point_count;
    sample_timestamps.push_back(timestamp);
    origin_sample_pairs.push_back(origin);
    origin_sample_pairs.push_back(sample);
    intensities.push_back(intensity);

    if (last_timestamp < 0)
    {
      last_timestamp = timestamp;
      last_batch_origin = origin_sample_pairs[0];
    }

    if (first_timestamp < 0)
    {
      first_timestamp = timestamp;
    }

    if (point_count % ray_batch_size == 0 || g_quit)
    {
      ray_mapper->integrateRays(origin_sample_pairs.data(), unsigned(origin_sample_pairs.size()), intensities.data(),
                                opt.ray_mode_flags);
      delta_motion = glm::length(origin_sample_pairs[0] - last_batch_origin);
      accumulated_motion += delta_motion;
      last_batch_origin = origin_sample_pairs[0];

      if (point_count != ray_batch_size && !warned_no_motion && delta_motion == 0)
      {
        // Precisely zero motion seems awfully suspicious.
        std::cerr << "\nWarning: Precisely zero motion in batch\n" << std::flush;
        warned_no_motion = true;
      }

      // const auto minmax = std::minmax_element(intensities.cbegin(), intensities.cend());
      // std::cout << " batch min/max intensity: " << *(minmax.first) << "," << *(minmax.second) << "   ";

      sample_timestamps.clear();
      origin_sample_pairs.clear();
      intensities.clear();

      prog.incrementProgressBy(ray_batch_size);
      last_timestamp = timestamp;
      // Store into elapsedMs atomic.
      elapsed_ms = uint64_t((last_timestamp - timebase) * 1e3);

#ifdef OHMPOP_GPU
      const double elapsed_time = timestamp - last_timestamp;
      if (opt.progressive_mapping_slice > 0)
      {
        if (opt.mapping_interval >= 0)
        {
          next_mapper_update -= elapsed_time;
        }
        if (next_mapper_update <= 0)
        {
          next_mapper_update += opt.mapping_interval;
          // const auto mapper_start = Clock::now();
          mapper.update(opt.progressive_mapping_slice);
          // const auto mapper_end = Clock::now();
          // std::ostringstream msg;
          // msg << "\nMapper: " << (mapper_end - mapper_start) << '\n';
          // std::cout << msg.str();
        }
      }
#endif  // OHMPOP_GPU

      if (opt.point_limit && point_count >= opt.point_limit ||
          opt.time_limit > 0 && last_timestamp - timebase >= opt.time_limit || g_quit)
      {
        break;
      }
    }
  }

  // Make sure we have no more rays.
  if (!origin_sample_pairs.empty())
  {
    ray_mapper->integrateRays(origin_sample_pairs.data(), unsigned(origin_sample_pairs.size()), intensities.data(),
                              opt.ray_mode_flags);
    delta_motion = glm::length(origin_sample_pairs[0] - last_batch_origin);
    accumulated_motion += delta_motion;
    sample_timestamps.clear();
    origin_sample_pairs.clear();
    intensities.clear();
  }
  end_time = Clock::now();

  prog.endProgress();
  prog.pause();

  if (!opt.quiet)
  {
    std::cout << std::endl;
  }

  const double motion_epsilon = 1e-6;
  if (accumulated_motion < motion_epsilon)
  {
    std::cerr << "Warning: very low accumulated motion: " << accumulated_motion << std::endl;
  }

#ifdef OHMPOP_GPU
  const auto mapper_start = Clock::now();
  if (opt.post_population_mapping && !g_quit)
  {
    std::cout << "Finalising" << std::endl;
    mapper.update(0.0);
  }
  // mapper.join(!g_quit && opt.postPopulationMapping);
  end_time = Clock::now();
#endif  // OHMPOP_GPU

  // Sync the map.
  if (!opt.quiet)
  {
    std::cout << "syncing map" << std::endl;
  }
#ifdef OHMPOP_GPU
  gpu_map->syncVoxels();
#endif  // OHMPOP_GPU

  for (auto *out : streams)
  {
    if (!out)
    {
      continue;
    }
    const double time_range = last_timestamp - first_timestamp;
    const double processing_time_sec =
      std::chrono::duration_cast<std::chrono::milliseconds>(end_time - start_time).count() * 1e-3;

    *out << "Point count: " << point_count << '\n';
    *out << "Data time: " << time_range << '\n';
#ifdef OHMPOP_GPU
    *out << "Population completed in " << mapper_start - start_time << std::endl;
    *out << "Post mapper completed in " << end_time - mapper_start << std::endl;
#endif  // OHMPOP_GPU
    *out << "Total processing time: " << end_time - start_time << '\n';
    *out << "Efficiency: " << ((processing_time_sec > 0 && time_range > 0) ? time_range / processing_time_sec : 0.0)
         << '\n';
    *out << "Points/sec: " << unsigned((processing_time_sec > 0) ? point_count / processing_time_sec : 0.0) << '\n';
    const double mibibytes = 1024 * 1024;
    *out << "Memory (approx): " << map.calculateApproximateMemory() / (mibibytes) << " MiB\n";
    *out << std::flush;
  }

  if (opt.serialise)
  {
    saveMap(opt, map, opt.output_base_name, &prog, kSaveMap | kSaveCloud);
  }

  prog.joinThread();

  if (bool(opt.ndt.mode))
  {
#ifdef OHMPOP_GPU
    static_cast<ohm::GpuNdtMap *>(gpu_map.get())->debugDraw();
#else   // OHMPOP_GPU
    ndt_map->debugDraw();
#endif  //  OHMPOP_GPU
  }

  return 0;
}


int parseOptions(Options *opt, int argc, char *argv[])  // NOLINT(modernize-avoid-c-arrays)
{
  cxxopts::Options opt_parse(argv[0],
                             "Generate an occupancy map from a LAS/LAZ based point cloud and accompanying "
                             "trajectory file using GPU. The trajectory marks the scanner trajectory with timestamps "
                             "loosely corresponding to cloud point timestamps. Trajectory points are "
                             "interpolated for each cloud point based on corresponding times in the "
                             "trajectory.");
  opt_parse.positional_help("<cloud.laz> <_traj.txt> [output-base]");

  try
  {
#ifdef OHMPOP_GPU
    // Build GPU options set.
    std::vector<int> gpu_options_types(ohm::gpuArgsInfo(nullptr, nullptr, 0));
    std::vector<const char *> gpu_options(gpu_options_types.size() * 2);
    ohm::gpuArgsInfo(gpu_options.data(), gpu_options_types.data(), unsigned(gpu_options_types.size()));
#endif  // OHMPOP_GPU

    // clang-format off
    opt_parse.add_options()
      ("batch-size", "The number of points to process in each batch. Controls debug display. In GPU mode, this controls the GPU grid size.", optVal(opt->batch_size))
      ("help", "Show help.")
      ("cloud", "The input cloud (las/laz) to load.", cxxopts::value(opt->cloud_file))
      ("output","Output base name", optVal(opt->output_base_name))
      ("point-limit", "Limit the number of points loaded.", optVal(opt->point_limit))
      ("preload", "Preload this number of points before starting processing. -1 for all. May be used for separating processing and loading time.",
        optVal(opt->preload_count)->default_value("0")->implicit_value("-1"))
      ("q,quiet", "Run in quiet mode. Suppresses progress messages.", optVal(opt->quiet))
      ("sensor", "Offset from the trajectory to the sensor position. Helps correct trajectory to the sensor centre for better rays.", optVal(opt->sensor_offset))
      ("start-time", "Only process points time stamped later than the specified time.", optVal(opt->start_time))
      ("serialise", "Serialise the results? This option is intended for skipping saving during performance analysis.", optVal(opt->serialise))
      ("save-info", "Save timing information to text based on the output file name.", optVal(opt->save_info))
      ("time-limit", "Limit the elapsed time in the LIDAR data to process (seconds). Measured relative to the first data sample.", optVal(opt->time_limit))
      ("trajectory", "The trajectory (text) file to load.", cxxopts::value(opt->trajectory_file))
      ("prior", "Prior map file to load and continue to populate.", cxxopts::value(opt->prior_map))
      ("cloud-colour", "Colour for points in the saved cloud (if saving).", optVal(opt->cloud_colour))
#ifdef TES_ENABLE
      ("trace", "Enable debug tracing to the given file name to generate a 3es file. High performance impact.", cxxopts::value(opt->trace))
      ("trace-final", "Only output final map in trace.", cxxopts::value(opt->trace_final))
#endif // TES_ENABLE
      ;

    opt_parse.add_options("Map")
      ("clamp", "Set probability clamping to the given min/max. Given as a value, not probability.", optVal(opt->prob_range))
      ("clip-near", "Range within which samples are considered too close and are ignored. May be used to filter operator strikes.", optVal(opt->clip_near_range))
      ("dim", "Set the voxel dimensions of each region in the map. Range for each is [0, 255).", optVal(opt->region_voxel_dim))
      ("hit", "The occupancy probability due to a hit. Must be >= 0.5.", optVal(opt->prob_hit))
      ("miss", "The occupancy probability due to a miss. Must be < 0.5.", optVal(opt->prob_miss))
      ("resolution", "The voxel resolution of the generated map.", optVal(opt->resolution))
      ("uncompressed", "Maintain uncompressed map. By default, may regions may be compressed when no longer needed.", optVal(opt->uncompressed))
      ("voxel-mean", "Enable voxel mean coordinates?", optVal(opt->voxel_mean))
      ("threshold", "Sets the occupancy threshold assigned when exporting the map to a cloud.", optVal(opt->prob_thresh)->implicit_value(optStr(opt->prob_thresh)))
<<<<<<< HEAD
      ("ndt", "Normal distribution transform (NDT) occupancy map generation mode {off,om,tm}. Mode om is the NDT occupancy mode, where tm adds traversability mapping data.", optVal(opt->ndt.mode)->implicit_value(optStr(ohm::NdtMode::kOccupancy)))
=======
      ("ndt", "Use normal distribution transform map generation.", optVal(opt->ndt.enabled))
>>>>>>> 52800db2
      ("ndt-cov-point-threshold", "Minimum number of samples requires in order to allow the covariance to reset at --ndt-cov-prob-threshold..", optVal(opt->ndt.covariance_reset_sample_count))
      ("ndt-cov-prob-threshold", "Low probability threshold at which the covariance can be reset as samples accumulate once more. See also --ndt-cov-point-threshold.", optVal(opt->ndt.covariance_reset_probability))
      ("ndt-adaptation-rate", "NDT adaptation rate [0, 1]. Controls how fast rays remove NDT voxels. Has a strong effect than miss_value when using NDT.",
        optVal(opt->ndt.adaptation_rate))
      ("ndt-sensor-noise", "Range sensor noise used for Ndt mapping. Must be > 0.", optVal(opt->ndt.sensor_noise))
      ("mode", "Controls the mapping mode [ normal, sample, erode ]. The 'normal' mode is the default, with the full ray "
               "being integrated into the map. 'sample' mode only adds samples to increase occupancy, while 'erode' "
               "only erodes free space by skipping the sample voxels.", optVal(opt->mode))
      ;

    // clang-format on

#ifdef OHMPOP_GPU
    // clang-format off
    opt_parse.add_options("Mapping")
      ("clearance", "Calculate clearance values for the map using this as the maximum search range. Zero to disable.", optVal(opt->clearance))
      ("clearance-uao", "During clearance value calculations, consider 'Unknown(voxels)-As-Occupied'.", optVal(opt->clearance_unknown_as_occupied))
      ("progressive", "Time slice allowed for progressive mapping processes. Zero to disable and update after population.", optVal(opt->progressive_mapping_slice))
      ("progressive-interval", "Interval for progressive mapping. Time is based on input data time.", cxxopts::value(opt->mapping_interval)->default_value(optStr(opt->mapping_interval)))
      ("post-mapping", "Allow mapping thread to complete after population?", optVal(opt->post_population_mapping))
      ;

    // clang-format on

    auto adder = opt_parse.add_options("GPU");
    if (!gpu_options.empty())
    {
      for (size_t i = 0; i < gpu_options_types.size(); ++i)
      {
        adder(gpu_options[(i << 1u) + 0], gpu_options[(i << 1u) + 1],
              gpu_options_types[i] == 0 ? ::cxxopts::value<bool>() : ::cxxopts::value<std::string>());
      }
    }
    adder("gpu-cache-size",
          "Configured the GPU cache size used to cache regions for GPU update. Floating point value specified in GiB.",
          optVal(opt->gpu.gpu_cache_size_gb));
#endif  // OHMPOP_GPU


    opt_parse.parse_positional({ "cloud", "trajectory", "output" });

    cxxopts::ParseResult parsed = opt_parse.parse(argc, argv);

    if (parsed.count("help") || parsed.arguments().empty())
    {
      // show usage.
      std::cout << opt_parse.help({ "", "Map", "Mapping", "GPU" }) << std::endl;
      return 1;
    }

    if (opt->cloud_file.empty())
    {
      std::cerr << "Missing input cloud" << std::endl;
      return -1;
    }

    // Derive ray_mode_flags from mode
    if (opt->mode == "normal")
    {
      opt->ray_mode_flags = ohm::kRfDefault;
    }
    else if (opt->mode == "samples")
    {
      opt->ray_mode_flags = ohm::kRfExcludeRay;
    }
    else if (opt->mode == "erode")
    {
      opt->ray_mode_flags = ohm::kRfExcludeSample;
    }
    else
    {
      std::cerr << "Unknown mode argument: " << opt->mode << std::endl;
      return -1;
    }

    // Set default ndt probability if using.
    if (int(opt->ndt.mode))
    {
      bool prob_hit_given = false;
      bool prob_miss_given = false;
      for (const auto &item : parsed.arguments())
      {
        if (item.key() == "hit")
        {
          prob_hit_given = true;
        }
        if (item.key() == "miss")
        {
          prob_miss_given = true;
        }
      }

      if (!prob_hit_given)
      {
        // Use ndt default hit prob
        opt->prob_hit = opt->ndt.prob_hit;
      }

      if (!prob_miss_given)
      {
        // Use ndt default hit prob
        opt->prob_miss = opt->ndt.prob_miss;
      }
    }

#ifdef TES_ENABLE
    if (!opt->trace.empty())
    {
      if (getFileExtension(opt->trace) != "3es")
      {
        opt->trace += ".3es";
      }
    }
#endif  // TES_ENABLE
  }
  catch (const cxxopts::OptionException &e)
  {
    std::cerr << "Argument error\n" << e.what() << std::endl;
    return -1;
  }

  return 0;
}

int main(int argc, char *argv[])
{
  Options opt;

  std::cout.imbue(std::locale(""));

  int res = parseOptions(&opt, argc, argv);

  if (res)
  {
    return res;
  }

  // Initialise TES
#ifdef TES_ENABLE
  std::unique_ptr<ohm::Trace> trace;
  if (!opt.trace.empty())
  {
    trace = std::make_unique<ohm::Trace>(opt.trace.c_str());
  }
#endif  //  TES_ENABLE

  signal(SIGINT, onSignal);
  signal(SIGTERM, onSignal);

  // Generate output name based on input if not specified.
  if (opt.output_base_name.empty())
  {
    const auto extension_start = opt.cloud_file.find_last_of('.');
    if (extension_start != std::string::npos)
    {
      opt.output_base_name = opt.cloud_file.substr(0, extension_start);
    }
    else
    {
      opt.output_base_name = opt.cloud_file;
    }
  }

#ifdef OHMPOP_GPU
  res = ohm::configureGpuFromArgs(argc, argv);
#endif  // OHMPOP_GPU
  if (res)
  {
    return res;
  }

  res = populateMap(opt);

  return res;
}<|MERGE_RESOLUTION|>--- conflicted
+++ resolved
@@ -457,9 +457,9 @@
   ohm::OccupancyMap map(opt.resolution, opt.region_voxel_dim, map_flags);
 #ifdef OHMPOP_GPU
   const size_t gpu_cache_size = opt.gpu.gpuCacheSizeBytes();
-  std::unique_ptr<ohm::GpuMap> gpu_map((!opt.ndt.enabled) ?
+  std::unique_ptr<ohm::GpuMap> gpu_map((opt.ndt.mode == ohm::NdtMode::kNone) ?
                                          new ohm::GpuMap(&map, true, opt.batch_size, gpu_cache_size) :
-                                         new ohm::GpuNdtMap(&map, true, opt.batch_size, gpu_cache_size));
+                                         new ohm::GpuNdtMap(&map, true, opt.batch_size, gpu_cache_size, opt.ndt.mode));
   ohm::NdtMap *ndt_map = &static_cast<ohm::GpuNdtMap *>(gpu_map.get())->ndtMap();
 #else   // OHMPOP_GPU
   std::unique_ptr<ohm::NdtMap> ndt_map;
@@ -467,16 +467,7 @@
   {
     ndt_map = std::make_unique<ohm::NdtMap>(&map, true, opt.ndt.mode);
   }
-<<<<<<< HEAD
-#else   // OHMPOP_CPU
-  std::unique_ptr<ohm::GpuMap> gpu_map((opt.ndt.mode == ohm::NdtMode::kNone) ?
-                                         new ohm::GpuMap(&map, true, opt.batch_size) :
-                                         new ohm::GpuNdtMap(&map, true, opt.batch_size, opt.ndt.mode));
-  ohm::NdtMap *ndt_map = &static_cast<ohm::GpuNdtMap *>(gpu_map.get())->ndtMap();
-#endif  // OHMPOP_CPU
-=======
-#endif  // OHMPOP_GPU
->>>>>>> 52800db2
+#endif  // OHMPOP_GPU
 
   if (opt.voxel_mean)
   {
@@ -932,11 +923,7 @@
       ("uncompressed", "Maintain uncompressed map. By default, may regions may be compressed when no longer needed.", optVal(opt->uncompressed))
       ("voxel-mean", "Enable voxel mean coordinates?", optVal(opt->voxel_mean))
       ("threshold", "Sets the occupancy threshold assigned when exporting the map to a cloud.", optVal(opt->prob_thresh)->implicit_value(optStr(opt->prob_thresh)))
-<<<<<<< HEAD
       ("ndt", "Normal distribution transform (NDT) occupancy map generation mode {off,om,tm}. Mode om is the NDT occupancy mode, where tm adds traversability mapping data.", optVal(opt->ndt.mode)->implicit_value(optStr(ohm::NdtMode::kOccupancy)))
-=======
-      ("ndt", "Use normal distribution transform map generation.", optVal(opt->ndt.enabled))
->>>>>>> 52800db2
       ("ndt-cov-point-threshold", "Minimum number of samples requires in order to allow the covariance to reset at --ndt-cov-prob-threshold..", optVal(opt->ndt.covariance_reset_sample_count))
       ("ndt-cov-prob-threshold", "Low probability threshold at which the covariance can be reset as samples accumulate once more. See also --ndt-cov-point-threshold.", optVal(opt->ndt.covariance_reset_probability))
       ("ndt-adaptation-rate", "NDT adaptation rate [0, 1]. Controls how fast rays remove NDT voxels. Has a strong effect than miss_value when using NDT.",
