--- conflicted
+++ resolved
@@ -562,13 +562,7 @@
   std::vector<glm::dvec3> origin_sample_pairs;
   SamplePoint sample;
   glm::dvec3 last_batch_origin(0);
-<<<<<<< HEAD
-  float intensity;
   std::vector<float> intensities;
-  // glm::vec3 voxel, ext(opt.resolution);
-  double timestamp;
-=======
->>>>>>> b7c433c6
   uint64_t point_count = 0;
   // Update map visualisation every N samples.
   const size_t ray_batch_size = opt.batch_size;
@@ -693,12 +687,7 @@
   //------------------------------------
   // mapper.start();
   while ((point_count < opt.point_limit || opt.point_limit == 0) &&
-<<<<<<< HEAD
-         (last_timestamp - timebase < opt.time_limit || opt.time_limit == 0) &&
-         loader.nextPoint(sample, intensity, &origin, &timestamp))
-=======
          (last_timestamp - timebase < opt.time_limit || opt.time_limit == 0) && loader.nextPoint(sample))
->>>>>>> b7c433c6
   {
     if (timebase < 0)
     {
@@ -711,16 +700,10 @@
     }
 
     ++point_count;
-<<<<<<< HEAD
-    sample_timestamps.push_back(timestamp);
-    origin_sample_pairs.push_back(origin);
-    origin_sample_pairs.push_back(sample);
-    intensities.push_back(intensity);
-=======
     sample_timestamps.push_back(sample.timestamp);
     origin_sample_pairs.push_back(sample.origin);
     origin_sample_pairs.push_back(sample.sample);
->>>>>>> b7c433c6
+    intensities.push_back(sample.intensity);
 
     if (last_timestamp < 0)
     {
