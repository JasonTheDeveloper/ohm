// Copyright (c) 2017
// Commonwealth Scientific and Industrial Research Organisation (CSIRO)
// ABN 41 687 119 230
//
// Author: Kazys Stepanas
#ifndef OHMTOOLS_OHMCLOUD_H
#define OHMTOOLS_OHMCLOUD_H

#include "OhmToolsConfig.h"

#include <ohm/KeyRange.h>

#include <ohmutil/Colour.h>

#include <glm/glm.hpp>

#include <array>
#include <functional>
#include <string>

namespace ohm
{
class Key;
class OccupancyMap;
class Query;
template <typename T>
class Voxel;
}  // namespace ohm

namespace ohmtools
{
/// Callback used by @c saveCloud() etc to report on progress.
/// The arguments passed are the current progress and the target progress respectively.
using ProgressCallback = std::function<void(size_t, size_t)>;

/// Colour selection filter function. May be used to override colour assignment.
using ColourSelect = std::function<ohm::Colour(const ohm::Voxel<const float> &)>;

/// Options used to adjust how a cloud is saved from an occupancy map.
struct SaveCloudOptions
{
  /// Overrides the default colour selection.
  ColourSelect colour_select{};
  /// When true and @c colour_select is empty, uses the default colour selection strategy which best suites the
  /// cloud type. For example, a general cloud may @c ColourByHeight while a heightmap is better suited to
  /// @c ColourByHeightmapClearance .
  bool allow_default_colour_selection = true;
  /// Export free space voxels? Required to get virtual surfaces from heightmaps.
  bool export_free = false;
  /// Ignore voxel mean forcing voxel centres for positions?
  bool ignore_voxel_mean = false;
};

/// Options for saving a density cloud.
struct SaveDensityCloudOptions : SaveCloudOptions
{
  /// Density rate threshold to pass.
  float density_threshold = 0;
};

/// Specialised options for saving heightmap clouds. Supports construction from a @c SaveCloudOptions setting default
/// values for heightmap extended parameters.
struct SaveHeightmapCloudOptions : SaveCloudOptions
{
  bool collapse = false;  ///< Collapse to a 2.5D heightmap, reducing layered heightmaps to 2D?

  /// Instantiate default options.
  inline SaveHeightmapCloudOptions() = default;
  /// Copy constructor
  /// @param other Object to copy.
  inline SaveHeightmapCloudOptions(const SaveHeightmapCloudOptions &other) = default;
  /// Copy constructor copying the base @c SaveCloudOptions.
  /// @param other Object to copy.
  inline SaveHeightmapCloudOptions(const SaveCloudOptions &other)  // NOLINT(google-explicit-constructor)
    : SaveCloudOptions(other)
  {}

  /// Assignment operator.
  /// @param other Object to copy.
  inline SaveHeightmapCloudOptions &operator=(const SaveHeightmapCloudOptions &other) = default;
  /// Assignment operator copying the base @c SaveCloudOptions.
  /// @param other Object to copy.
  inline SaveHeightmapCloudOptions &operator=(const SaveCloudOptions &other)
  {
    SaveCloudOptions::operator=(other);
    return *this;
  }
};

//------------------------------------------------------------------------------
// Colour selection helpers
//------------------------------------------------------------------------------
/// A helper for @c saveCloud() to colour a cloud by height.
class ColourByHeight
{
public:
  /// Default colour for the mimimum height value
  static const ohm::Colour kDefaultFrom;
  /// Default colour for the maximum height value
  static const ohm::Colour kDefaultTo;

  /// Colours to interpolate from `[0]` and to `[1]` across the height range.
  std::array<ohm::Colour, 2> colours;

  /// Create a height based colouriser for the given @p map.
  /// @param map The map to colour by - extracts extents.
  explicit ColourByHeight(const ohm::OccupancyMap &map);
  /// Create a height based colouriser for the given @p map using custom colours.
  /// @param map The map to colour by - extracts extents.
  /// @param from The lowest height colour.
  /// @param to The highest height colour.
  ColourByHeight(const ohm::OccupancyMap &map, const ohm::Colour &from, const ohm::Colour &to);
  /// Create a height based colouriser across the given @p extents.
  /// @param extents Key range overwhich voxels are to be coloured.
  explicit ColourByHeight(const ohm::KeyRange &extents);
  /// Create a height based colouriser across the given @p extents using custom colours.
  /// @param extents Key range overwhich voxels are to be coloured.
  /// @param from The lowest height colour.
  /// @param to The highest height colour.
  ColourByHeight(const ohm::KeyRange &extents, const ohm::Colour &from, const ohm::Colour &to);

  /// Select a colour for the given voxel @p key.
  /// @param key The voxel to colour.
  /// @return The colour for the voxel at @p key.
  ohm::Colour select(const ohm::Key &key) const;
  /// Select a colour for the given voxel @p occupancy.
  /// @param occupancy The voxel to colour.
  /// @return The colour for the voxel at @p occupancy.
  ohm::Colour select(const ohm::Voxel<const float> &occupancy) const;

private:
  ohm::KeyRange range_;
  int up_axis_ = 2;
};

/// Colour heightmap voxels by @c ohm::OccupancyType colouring occupied and free voxels.
class ColourByType
{
public:
  /// Colour for occupied voxels
  ohm::Colour occupied_colour{ 32, 255, 32 };
  /// Colour for free occupied voxels (if enabled)
  ohm::Colour free_colour{ 255, 128, 32 };

  /// Create a voxel type colouriser for @p map.
  /// @param map The map to be colourised.
  explicit ColourByType(const ohm::OccupancyMap &map);

  /// Select a colour for the given voxel @p occupancy.
  /// @param occupancy The voxel to colour.
  /// @return The colour for the voxel at @p occupancy.
  ohm::Colour select(const ohm::Voxel<const float> &occupancy) const;

private:
  float occupancy_threshold_ = 0;
};

/// Colour heightmap voxels such that voxels in matching heightmap layers have the same colour.
class ColourHeightmapLayer
{
public:
  /// Create a layer colouriser for @p map.
  /// @param map The map to be colourised.
  explicit ColourHeightmapLayer(const ohm::OccupancyMap &map);

  /// Select a colour for the given voxel @p occupancy.
  /// @param occupancy The voxel to colour.
  /// @return The colour for the voxel at @p occupancy.
  ohm::Colour select(const ohm::Voxel<const float> &occupancy) const;

private:
  int heightmap_up_axis_ = 2;
};

/// Colour heightmap voxels by @c HeightmapVoxelType::kSurface or @c HeightmapVoxelType::kVirtualSurface type.
class ColourHeightmapType
{
public:
  /// Colour to use for surface voxels.
  ohm::Colour surface_colour{ 32, 255, 32 };
  /// Colour to use for virtual surface voxels.
  ohm::Colour virtual_colour{ 255, 128, 32 };

  /// Create a heightmap voxel type colouriser.
  /// @param map The map to colour by - extracts extents.
  explicit ColourHeightmapType(const ohm::OccupancyMap &map);

  /// Select a colour for the given voxel @p occupancy.
  /// @param occupancy The voxel to colour.
  /// @return The colour for the voxel at @p occupancy.
  ohm::Colour select(const ohm::Voxel<const float> &occupancy) const;

private:
  int heightmap_layer_ = -1;
};

/// A helper for @c saveCloud() to colour a cloud by height.
class ColourByHeightmapClearance
{
public:
  /// Colour used when there is zero clearance.
  static const ohm::Colour kDefaultLow;
  /// Colour used when the maximum clearance height is available.
  static const ohm::Colour kDefaultHigh;

  /// Colours to interpolate from `[0]` and to `[1]` across the clearance range.
  std::array<ohm::Colour, 2> colours;

  /// Create a clearance based colouriser for the given @p map.
  /// @param map The map to colour by - extracts extents.
  /// @param clearance_scale The maximum clearance height requested.
  explicit ColourByHeightmapClearance(const ohm::OccupancyMap &map, double clearance_scale = 2.0);
  /// Create a clearance based colouriser for the given @p map with custom colours.
  /// @param map The map to colour by - extracts extents.
  /// @param low The colour to use at zero clearance.
  /// @param high The colour to use at @p clearance_scale available clearance.
  /// @param clearance_scale The maximum clearance height requested.
  ColourByHeightmapClearance(const ohm::OccupancyMap &map, const ohm::Colour &low, const ohm::Colour &high,
                             double clearance_scale = 2.0);

  /// Select a colour for the given voxel @p occupancy.
  /// @param occupancy The voxel to colour.
  /// @return The colour for the voxel at @p occupancy.
  ohm::Colour select(const ohm::Voxel<const float> &occupancy) const;

private:
  double min_clearance_ = 0;
  double max_clearance_ = 0;
  int heightmap_layer_ = -1;
};

//------------------------------------------------------------------------------
// Cloud ply saving functions.
//------------------------------------------------------------------------------

/// Save @p map to a ply file, exporting only Occupied voxels.
/// @param file_name File to save to. Please add the .ply extension.
/// @param map The map to save.
/// @param opt Additional export controls.
/// @param prog Optional function called to report on progress.
/// @return The number of points saved.
uint64_t ohmtools_API saveCloud(const std::string &file_name, const ohm::OccupancyMap &map,
                                const SaveCloudOptions &opt = SaveCloudOptions(),
                                const ProgressCallback &prog = ProgressCallback());

<<<<<<< HEAD
/// Save @p map to a ply file using the density rate model.
=======
/// Similar to @c saveCloud() exporting voxels as a series of cube meshes.
>>>>>>> e6c572a7
/// @param file_name File to save to. Please add the .ply extension.
/// @param map The map to save.
/// @param opt Additional export controls.
/// @param prog Optional function called to report on progress.
<<<<<<< HEAD
/// @return The number of points saved.
uint64_t ohmtools_API saveDensityCloud(const std::string &file_name, const ohm::OccupancyMap &map,
                                       const SaveDensityCloudOptions &opt = SaveDensityCloudOptions(),
                                       const ProgressCallback &prog = ProgressCallback());
=======
/// @return The number of voxels saved.
uint64_t ohmtools_API saveVoxels(const std::string &file_name, const ohm::OccupancyMap &map,
                                 const SaveCloudOptions &opt = SaveCloudOptions(),
                                 const ProgressCallback &prog = ProgressCallback());
>>>>>>> e6c572a7

/// Save @p map assuming it is a heightmap (contains @c HeightmapVoxel data) to a ply cloud.
/// @param file_name File to save to. Please add the .ply extension.
/// @param map The map to save.
/// @param opt Additional export controls.
/// @param prog Optional function called to report on progress.
/// @return The number of points saved.
uint64_t ohmtools_API saveHeightmapCloud(const std::string &file_name, const ohm::OccupancyMap &heightmap,
                                         const SaveHeightmapCloudOptions &opt = SaveHeightmapCloudOptions(),
                                         const ProgressCallback &prog = ProgressCallback());

/// Similar to @c saveHeightmapCloud() exporting voxels as a series of cube meshes.
/// @param file_name File to save to. Please add the .ply extension.
/// @param map The map to save.
/// @param opt Additional export controls.
/// @param prog Optional function called to report on progress.
/// @return The number of voxels saved.
uint64_t ohmtools_API saveHeightmapVoxels(const std::string &file_name, const ohm::OccupancyMap &heightmap,
                                          const SaveHeightmapCloudOptions &opt = SaveHeightmapCloudOptions(),
                                          const ProgressCallback &prog = ProgressCallback());

/// Save the results of @p query on @p map to a ply file, exporting all intersected voxels.
/// Voxels are coloured by the reported query range values where voxels at or beyond @p colourRange
/// are green, tending to orange closer to zero.
/// @param file_name File to save to. Please add the .ply extension.
/// @param map The map to save voxels from.
/// @param query The query to save results from.
/// @param colour_range Affects voxel colouring as described above. Green at this range.
/// @param prog Optional function called to report on progress.
void ohmtools_API saveQueryCloud(const std::string &file_name, const ohm::OccupancyMap &map, const ohm::Query &query,
                                 float colour_range = 0.0f, const ProgressCallback &prog = ProgressCallback());

/// Save a point cloud representing the @c Voxel::clearance() values for voxels in @p map.
///
/// Voxels are coloured by the reported query range values where voxels at or beyond @p colourRange
/// are green, tending to orange closer to zero.
///
/// Only saves data from regions overlapping the @p minExtents and @p maxExtents, though all voxels from
/// such regions are exported, not just those within the extents.
///
/// @param file_name File to save to. Please add the .ply extension.
/// @param map The map to save voxels from.
/// @param min_extents Min extents to save overlapping regions from.
/// @param max_extents Max extents to save overlapping regions from.
/// @param colour_range Affects voxel colouring as described above. Green at this range.
/// @param export_type Type of voxels to export. Voxels of this @c OccupancyType or greater are exported.
/// @param prog Optional function called to report on progress.
size_t ohmtools_API saveClearanceCloud(const std::string &file_name, const ohm::OccupancyMap &map,
                                       const glm::dvec3 &min_extents, const glm::dvec3 &max_extents,
                                       float colour_range = 0.0f, int export_type = 0,
                                       const ProgressCallback &prog = ProgressCallback());
}  // namespace ohmtools

#endif  // OHMTOOLS_OHMCLOUD_H<|MERGE_RESOLUTION|>--- conflicted
+++ resolved
@@ -243,26 +243,25 @@
                                 const SaveCloudOptions &opt = SaveCloudOptions(),
                                 const ProgressCallback &prog = ProgressCallback());
 
-<<<<<<< HEAD
 /// Save @p map to a ply file using the density rate model.
-=======
-/// Similar to @c saveCloud() exporting voxels as a series of cube meshes.
->>>>>>> e6c572a7
-/// @param file_name File to save to. Please add the .ply extension.
-/// @param map The map to save.
-/// @param opt Additional export controls.
-/// @param prog Optional function called to report on progress.
-<<<<<<< HEAD
+/// @param file_name File to save to. Please add the .ply extension.
+/// @param map The map to save.
+/// @param opt Additional export controls.
+/// @param prog Optional function called to report on progress.
 /// @return The number of points saved.
 uint64_t ohmtools_API saveDensityCloud(const std::string &file_name, const ohm::OccupancyMap &map,
                                        const SaveDensityCloudOptions &opt = SaveDensityCloudOptions(),
                                        const ProgressCallback &prog = ProgressCallback());
-=======
+
+/// Similar to @c saveCloud() exporting voxels as a series of cube meshes.
+/// @param file_name File to save to. Please add the .ply extension.
+/// @param map The map to save.
+/// @param opt Additional export controls.
+/// @param prog Optional function called to report on progress.
 /// @return The number of voxels saved.
 uint64_t ohmtools_API saveVoxels(const std::string &file_name, const ohm::OccupancyMap &map,
                                  const SaveCloudOptions &opt = SaveCloudOptions(),
                                  const ProgressCallback &prog = ProgressCallback());
->>>>>>> e6c572a7
 
 /// Save @p map assuming it is a heightmap (contains @c HeightmapVoxel data) to a ply cloud.
 /// @param file_name File to save to. Please add the .ply extension.
