--- conflicted
+++ resolved
@@ -5,13 +5,7 @@
 // Author: Kazys Stepanas
 #include "OhmCloud.h"
 
-<<<<<<< HEAD
 #include <ohm/Density.h>
-#include <ohm/Heightmap.h>
-#include <ohm/HeightmapUtil.h>
-#include <ohm/HeightmapVoxel.h>
-=======
->>>>>>> e6c572a7
 #include <ohm/OccupancyMap.h>
 #include <ohm/OccupancyType.h>
 #include <ohm/Query.h>
@@ -60,173 +54,22 @@
 
   return ohm::PlyPointStream(ply_properties);
 }
-}  // namespace
-
-namespace ohmtools
-{
-const ohm::Colour ColourByHeight::kDefaultFrom(128, 255, 0);
-const ohm::Colour ColourByHeight::kDefaultTo(120, 0, 255);
-
-ColourByHeight::ColourByHeight(const ohm::OccupancyMap &map)
-  : ColourByHeight(map, kDefaultFrom, kDefaultTo)
-{}
-
-
-ColourByHeight::ColourByHeight(const ohm::OccupancyMap &map, const ohm::Colour &from, const ohm::Colour &to)
-  : colours({ from, to })
-{
-  map.calculateExtents(nullptr, nullptr, &range_);
-}
-
-
-ColourByHeight::ColourByHeight(const ohm::KeyRange &extents)
-  : ColourByHeight(extents, kDefaultFrom, kDefaultTo)
-{}
-
-
-ColourByHeight::ColourByHeight(const ohm::KeyRange &extents, const ohm::Colour &from, const ohm::Colour &to)
-  : colours({ from, to })
-  , range_(extents)
-{}
-
-
-ohm::Colour ColourByHeight::select(const ohm::Key &key) const
-{
-  const double vertical_range = std::max(1.0, double(range_.range()[up_axis_]));
-  const double offset = std::max(
-    0.0, std::min(double(ohm::OccupancyMap::rangeBetween(range_.minKey(), key, range_.regionDimensions())[up_axis_]),
-                  vertical_range));
-  const auto factor = float(offset / vertical_range);
-  return ohm::Colour::lerp(colours[0], colours[1], factor);
-}
-
-
-ohm::Colour ColourByHeight::select(const ohm::Voxel<const float> &occupancy) const
-{
-  return select(occupancy.key());
-}
-
-
-ColourByType::ColourByType(const ohm::OccupancyMap &map)
-  : occupancy_threshold_(map.occupancyThresholdValue())
-{}
-
-
-ohm::Colour ColourByType::select(const ohm::Voxel<const float> &occupancy) const
-{
-  if (occupancy.isValid())
-  {
-    if (occupancy.data() >= occupancy_threshold_)
-    {
-      return occupied_colour;
-    }
-    return free_colour;
-  }
-
-  return ohm::Colour(0, 0, 0, 255);
-}
-
-
-ColourHeightmapLayer::ColourHeightmapLayer(const ohm::OccupancyMap &map)
-{
-  ohm::HeightmapDetail heightmap_detail;
-  heightmap_detail.fromMapInfo(map.mapInfo());
-  heightmap_up_axis_ = heightmap_detail.vertical_axis_index;
-}
-
-
-ohm::Colour ColourHeightmapLayer::select(const ohm::Voxel<const float> &occupancy) const
-{
-  using Colour = ohm::Colour;
-  static const std::array<Colour, 10> colour_cycle =  //
-    {                                                 //
-      Colour::kColours[Colour::kPaleVioletRed], Colour::kColours[Colour::kFireBrick],
-      Colour::kColours[Colour::kOrange],        Colour::kColours[Colour::kLightYellow],
-      Colour::kColours[Colour::kWheat],         Colour::kColours[Colour::kChartreuse],
-      Colour::kColours[Colour::kTurquoise],     Colour::kColours[Colour::kSkyBlue],
-      Colour::kColours[Colour::kPlum],          Colour::kColours[Colour::kMediumBlue]
-    };
-
-  // Many assumptions here that each heightmap region is 1 voxel tall.
-  int index = occupancy.key().regionKey()[heightmap_up_axis_];
-  return colour_cycle[index % colour_cycle.size()];
-}
-
-
-ColourHeightmapType::ColourHeightmapType(const ohm::OccupancyMap &map)
-{
-  heightmap_layer_ = map.layout().layerIndex(ohm::HeightmapVoxel::kHeightmapLayer);
-}
-
-
-ohm::Colour ColourHeightmapType::select(const ohm::Voxel<const float> &occupancy) const
-{
-  if (heightmap_layer_ >= 0 && occupancy.isValid())
-  {
-    ohm::Voxel<const ohm::HeightmapVoxel> heightmap_voxel(occupancy.map(), heightmap_layer_);
-    heightmap_voxel.setKey(occupancy);
-    if (heightmap_voxel.isValid())
-    {
-      const float occ_value = occupancy.data();
-      const bool is_base_layer = heightmap_voxel.data().layer == ohm::kHvlBaseLayer;
-      const float colour_adjust = (is_base_layer) ? 1.0f : 0.4f;
-      if (occ_value == ohm::Heightmap::kHeightmapSurfaceValue)
-      {
-        // Darken if not the base layer.
-        return surface_colour.adjust(colour_adjust);
-      }
-      if (occ_value == ohm::Heightmap::kHeightmapVirtualSurfaceValue)
-      {
-        return virtual_colour.adjust(colour_adjust);
-      }
-    }
-  }
-
-  return ohm::Colour(0, 0, 0, 255);
-}
-
-
-const ohm::Colour ColourByHeightmapClearance::kDefaultLow(255, 128, 0);
-const ohm::Colour ColourByHeightmapClearance::kDefaultHigh(255, 0, 0);
-
-ColourByHeightmapClearance::ColourByHeightmapClearance(const ohm::OccupancyMap &map, double clearance_scale)
-  : ColourByHeightmapClearance(map, kDefaultLow, kDefaultHigh, clearance_scale)
-{}
-
-
-ColourByHeightmapClearance::ColourByHeightmapClearance(const ohm::OccupancyMap &map, const ohm::Colour &low,
-                                                       const ohm::Colour &high, double clearance_scale)
-{
-  colours[0] = low;
-  colours[1] = high;
-  min_clearance_ = ohm::heightmap::queryHeightmapClearance(map.mapInfo());
-  max_clearance_ = min_clearance_ * clearance_scale;
-  heightmap_layer_ = map.layout().layerIndex(ohm::HeightmapVoxel::kHeightmapLayer);
-}
-
-
-ohm::Colour ColourByHeightmapClearance::select(const ohm::Voxel<const float> &occupancy) const
-{
-  if (heightmap_layer_ >= 0 && occupancy.isValid())
-  {
-    ohm::Voxel<const ohm::HeightmapVoxel> heightmap_voxel(occupancy.map(), heightmap_layer_);
-    heightmap_voxel.setKey(occupancy);
-    if (heightmap_voxel.isValid())
-    {
-      const double clearance = heightmap_voxel.data().clearance;
-      const double lerp_range = (max_clearance_ - min_clearance_);
-      const double lerp_factor =
-        (lerp_range > std::numeric_limits<double>::epsilon()) ? (clearance - min_clearance_) / lerp_range : 1.0;
-      return ohm::Colour::lerp(colours[0], colours[1], float(lerp_factor));
-    }
-  }
-
-  return ohm::Colour(255, 255, 255, 255);
-}
-
-
-uint64_t saveCloud(const std::string &file_name, const ohm::OccupancyMap &map, const SaveCloudOptions &opt,
-                   const ProgressCallback &prog)
+
+
+struct ExtractedVoxel
+{
+  glm::dvec3 position = glm::dvec3(0);
+  ohm::Colour colour = ohm::Colour(0);
+};
+
+enum SaveWithFlags
+{
+  WithColour = (1 << 0)
+};
+
+uint64_t saveAnyCloud(const std::string &file_name, const ohm::OccupancyMap &map,
+                      std::function<bool(ExtractedVoxel &, const ohm::OccupancyMap::const_iterator &)> extract_voxel,
+                      unsigned with_flags, const ohmtools::ProgressCallback &prog)
 {
   std::ofstream out(file_name, std::ios::binary);
 
@@ -235,34 +78,18 @@
     return 0;
   }
 
-  // Work out if we need colour.
-  auto colour_select = opt.colour_select;
-  std::unique_ptr<ColourByHeight> colour_by_height;
-  if (!colour_select && opt.allow_default_colour_selection)
-  {
-    colour_by_height = std::make_unique<ColourByHeight>(map);
-    colour_select = [&colour_by_height](const ohm::Voxel<const float> &occupancy) {
-      return colour_by_height->select(occupancy);
-    };
-  }
-
-  // Setup the Ply stream.
-  ohm::PlyPointStream ply = setupPlyStream(static_cast<bool>(colour_select));
-  ply.open(out);
-
-  glm::dvec3 pos;
+  ExtractedVoxel voxel{};
   const size_t region_count = map.regionCount();
   size_t processed_region_count = 0;
-  glm::i16vec3 last_region = map.begin().key().regionKey();
-
-  ohm::Voxel<const float> occupancy(&map, map.layout().occupancyLayer());
-  auto mean = (opt.ignore_voxel_mean) ? ohm::Voxel<const ohm::VoxelMean>() :
-                                        ohm::Voxel<const ohm::VoxelMean>(&map, map.layout().meanLayer());
+  glm::i16vec3 last_region = (map.regionCount() > 0) ? map.begin().key().regionKey() : glm::i16vec3(0);
+
+  // Setup the Ply stream.
+  ohm::PlyPointStream ply = setupPlyStream((with_flags & WithColour) != 0);
+  ply.open(out);
 
   uint64_t point_count = 0;
   for (auto iter = map.begin(); iter != map.end(); ++iter)
   {
-    ohm::setVoxelKey(iter, occupancy, mean);
     // Progress update.
     if (last_region != iter.key().regionKey())
     {
@@ -274,16 +101,14 @@
       last_region = iter.key().regionKey();
     }
 
-    if (isOccupied(occupancy) || opt.export_free && isFree(occupancy))
-    {
-      pos = (mean.isLayerValid()) ? positionSafe(mean) : map.voxelCentreGlobal(*iter);
-      ply.setPointPosition(pos);
-      if (colour_select)
-      {
-        const ohm::Colour c = colour_select(occupancy);
-        ply.setProperty(kPropertyRed, c.r());
-        ply.setProperty(kPropertyGreen, c.g());
-        ply.setProperty(kPropertyBlue, c.b());
+    if (extract_voxel(voxel, iter))
+    {
+      ply.setPointPosition(voxel.position);
+      if (with_flags & WithColour)
+      {
+        ply.setProperty(kPropertyRed, voxel.colour.r());
+        ply.setProperty(kPropertyGreen, voxel.colour.g());
+        ply.setProperty(kPropertyBlue, voxel.colour.b());
       }
 
       ply.writePoint();
@@ -297,20 +122,6 @@
   return point_count;
 }
 
-
-<<<<<<< HEAD
-uint64_t saveDensityCloud(const std::string &file_name, const ohm::OccupancyMap &map,
-                          const SaveDensityCloudOptions &opt, const ProgressCallback &prog)
-{
-  ohm::Voxel<const float> traversal(&map, map.layout().traversalLayer());
-  ohm::Voxel<const ohm::VoxelMean> mean(&map, map.layout().meanLayer());
-
-  if (!traversal.isLayerValid() || !mean.isLayerValid())
-  {
-    return 0;
-  }
-
-=======
 void addVoxel(ohm::PlyMesh &ply, const glm::dvec3 &position, double resolution, const ohm::Colour &colour)
 {
   const std::array<glm::dvec3, 8> vertices = {
@@ -345,13 +156,273 @@
 }  // namespace ohmtools
 
 
-uint64_t ohmtools_API saveVoxels(const std::string &file_name, const ohm::OccupancyMap &map,
-                                 const SaveCloudOptions &opt, const ProgressCallback &prog)
-{
->>>>>>> e6c572a7
+uint64_t saveAnyVoxels(const std::string &file_name, const ohm::OccupancyMap &map,
+                       std::function<bool(ExtractedVoxel &, const ohm::OccupancyMap::const_iterator &)> extract_voxel,
+                       unsigned with_flags, const ohmtools::ProgressCallback &prog)
+{
   std::ofstream out(file_name, std::ios::binary);
 
   if (!out.is_open())
+  {
+    return 0;
+  }
+
+  // Ply voxel mesh.
+  ohm::PlyMesh ply;
+
+  ExtractedVoxel voxel{};
+  const double resolution = map.resolution();
+  const size_t region_count = map.regionCount();
+  size_t processed_region_count = 0;
+  glm::i16vec3 last_region = (map.regionCount() > 0) ? map.begin().key().regionKey() : glm::i16vec3(0);
+
+  uint64_t voxel_count = 0;
+  for (auto iter = map.begin(); iter != map.end(); ++iter)
+  {
+    // Progress update.
+    if (last_region != iter.key().regionKey())
+    {
+      ++processed_region_count;
+      if (prog)
+      {
+        prog(processed_region_count, region_count);
+      }
+      last_region = iter.key().regionKey();
+    }
+
+    if (extract_voxel(voxel, iter))
+    {
+      const ohm::Colour c = (with_flags & WithColour) ? voxel.colour : ohm::Colour(255, 255, 255);
+      addVoxel(ply, voxel.position, resolution, c);
+      ++voxel_count;
+    }
+  }
+
+  if (!ply.save(out, true))
+  {
+    // Failed.
+    voxel_count = 0;
+  }
+
+  out.close();
+  return voxel_count;
+}
+
+
+}  // namespace
+
+namespace ohmtools
+{
+const ohm::Colour ColourByHeight::kDefaultFrom(128, 255, 0);
+const ohm::Colour ColourByHeight::kDefaultTo(120, 0, 255);
+
+ColourByHeight::ColourByHeight(const ohm::OccupancyMap &map)
+  : ColourByHeight(map, kDefaultFrom, kDefaultTo)
+{}
+
+
+ColourByHeight::ColourByHeight(const ohm::OccupancyMap &map, const ohm::Colour &from, const ohm::Colour &to)
+  : colours({ from, to })
+{
+  map.calculateExtents(nullptr, nullptr, &range_);
+}
+
+
+ColourByHeight::ColourByHeight(const ohm::KeyRange &extents)
+  : ColourByHeight(extents, kDefaultFrom, kDefaultTo)
+{}
+
+
+ColourByHeight::ColourByHeight(const ohm::KeyRange &extents, const ohm::Colour &from, const ohm::Colour &to)
+  : colours({ from, to })
+  , range_(extents)
+{}
+
+
+ohm::Colour ColourByHeight::select(const ohm::Key &key) const
+{
+  const double vertical_range = std::max(1.0, double(range_.range()[up_axis_]));
+  const double offset = std::max(
+    0.0, std::min(double(ohm::OccupancyMap::rangeBetween(range_.minKey(), key, range_.regionDimensions())[up_axis_]),
+                  vertical_range));
+  const auto factor = float(offset / vertical_range);
+  return ohm::Colour::lerp(colours[0], colours[1], factor);
+}
+
+
+ohm::Colour ColourByHeight::select(const ohm::Voxel<const float> &occupancy) const
+{
+  return select(occupancy.key());
+}
+
+
+ColourByType::ColourByType(const ohm::OccupancyMap &map)
+  : occupancy_threshold_(map.occupancyThresholdValue())
+{}
+
+
+ohm::Colour ColourByType::select(const ohm::Voxel<const float> &occupancy) const
+{
+  if (occupancy.isValid())
+  {
+    if (occupancy.data() >= occupancy_threshold_)
+    {
+      return occupied_colour;
+    }
+    return free_colour;
+  }
+
+  return ohm::Colour(0, 0, 0, 255);
+}
+
+
+ColourHeightmapLayer::ColourHeightmapLayer(const ohm::OccupancyMap &map)
+{
+  ohm::HeightmapDetail heightmap_detail;
+  heightmap_detail.fromMapInfo(map.mapInfo());
+  heightmap_up_axis_ = heightmap_detail.vertical_axis_index;
+}
+
+
+ohm::Colour ColourHeightmapLayer::select(const ohm::Voxel<const float> &occupancy) const
+{
+  using Colour = ohm::Colour;
+  static const std::array<Colour, 10> colour_cycle =  //
+    {                                                 //
+      Colour::kColours[Colour::kPaleVioletRed], Colour::kColours[Colour::kFireBrick],
+      Colour::kColours[Colour::kOrange],        Colour::kColours[Colour::kLightYellow],
+      Colour::kColours[Colour::kWheat],         Colour::kColours[Colour::kChartreuse],
+      Colour::kColours[Colour::kTurquoise],     Colour::kColours[Colour::kSkyBlue],
+      Colour::kColours[Colour::kPlum],          Colour::kColours[Colour::kMediumBlue]
+    };
+
+  // Many assumptions here that each heightmap region is 1 voxel tall.
+  int index = occupancy.key().regionKey()[heightmap_up_axis_];
+  return colour_cycle[index % colour_cycle.size()];
+}
+
+
+ColourHeightmapType::ColourHeightmapType(const ohm::OccupancyMap &map)
+{
+  heightmap_layer_ = map.layout().layerIndex(ohm::HeightmapVoxel::kHeightmapLayer);
+}
+
+
+ohm::Colour ColourHeightmapType::select(const ohm::Voxel<const float> &occupancy) const
+{
+  if (heightmap_layer_ >= 0 && occupancy.isValid())
+  {
+    ohm::Voxel<const ohm::HeightmapVoxel> heightmap_voxel(occupancy.map(), heightmap_layer_);
+    heightmap_voxel.setKey(occupancy);
+    if (heightmap_voxel.isValid())
+    {
+      const float occ_value = occupancy.data();
+      const bool is_base_layer = heightmap_voxel.data().layer == ohm::kHvlBaseLayer;
+      const float colour_adjust = (is_base_layer) ? 1.0f : 0.4f;
+      if (occ_value == ohm::Heightmap::kHeightmapSurfaceValue)
+      {
+        // Darken if not the base layer.
+        return surface_colour.adjust(colour_adjust);
+      }
+      if (occ_value == ohm::Heightmap::kHeightmapVirtualSurfaceValue)
+      {
+        return virtual_colour.adjust(colour_adjust);
+      }
+    }
+  }
+
+  return ohm::Colour(0, 0, 0, 255);
+}
+
+
+const ohm::Colour ColourByHeightmapClearance::kDefaultLow(255, 128, 0);
+const ohm::Colour ColourByHeightmapClearance::kDefaultHigh(255, 0, 0);
+
+ColourByHeightmapClearance::ColourByHeightmapClearance(const ohm::OccupancyMap &map, double clearance_scale)
+  : ColourByHeightmapClearance(map, kDefaultLow, kDefaultHigh, clearance_scale)
+{}
+
+
+ColourByHeightmapClearance::ColourByHeightmapClearance(const ohm::OccupancyMap &map, const ohm::Colour &low,
+                                                       const ohm::Colour &high, double clearance_scale)
+{
+  colours[0] = low;
+  colours[1] = high;
+  min_clearance_ = ohm::heightmap::queryHeightmapClearance(map.mapInfo());
+  max_clearance_ = min_clearance_ * clearance_scale;
+  heightmap_layer_ = map.layout().layerIndex(ohm::HeightmapVoxel::kHeightmapLayer);
+}
+
+
+ohm::Colour ColourByHeightmapClearance::select(const ohm::Voxel<const float> &occupancy) const
+{
+  if (heightmap_layer_ >= 0 && occupancy.isValid())
+  {
+    ohm::Voxel<const ohm::HeightmapVoxel> heightmap_voxel(occupancy.map(), heightmap_layer_);
+    heightmap_voxel.setKey(occupancy);
+    if (heightmap_voxel.isValid())
+    {
+      const double clearance = heightmap_voxel.data().clearance;
+      const double lerp_range = (max_clearance_ - min_clearance_);
+      const double lerp_factor =
+        (lerp_range > std::numeric_limits<double>::epsilon()) ? (clearance - min_clearance_) / lerp_range : 1.0;
+      return ohm::Colour::lerp(colours[0], colours[1], float(lerp_factor));
+    }
+  }
+
+  return ohm::Colour(255, 255, 255, 255);
+}
+
+
+uint64_t saveCloud(const std::string &file_name, const ohm::OccupancyMap &map, const SaveCloudOptions &opt,
+                   const ProgressCallback &prog)
+{
+  // Work out if we need colour.
+  unsigned with_flags = 0;
+  auto colour_select = opt.colour_select;
+  std::unique_ptr<ColourByHeight> colour_by_height;
+  if (!colour_select && opt.allow_default_colour_selection)
+  {
+    colour_by_height = std::make_unique<ColourByHeight>(map);
+    colour_select = [&colour_by_height](const ohm::Voxel<const float> &occupancy) {
+      return colour_by_height->select(occupancy);
+    };
+  }
+
+  if (colour_select)
+  {
+    with_flags |= WithColour;
+  }
+
+  ohm::Voxel<const float> occupancy(&map, map.layout().occupancyLayer());
+  auto mean = (opt.ignore_voxel_mean) ? ohm::Voxel<const ohm::VoxelMean>() :
+                                        ohm::Voxel<const ohm::VoxelMean>(&map, map.layout().meanLayer());
+
+  const auto extract_voxel = [&map, &opt, &occupancy, &mean, colour_select](
+                               ExtractedVoxel &voxel, const ohm::OccupancyMap::const_iterator &iter) -> bool {
+    ohm::setVoxelKey(iter, occupancy, mean);
+    if (isOccupied(occupancy) || opt.export_free && isFree(occupancy))
+    {
+      voxel.position = (mean.isLayerValid()) ? positionSafe(mean) : map.voxelCentreGlobal(*iter);
+      if (colour_select)
+      {
+        voxel.colour = colour_select(occupancy);
+      }
+    }
+  };
+
+  return ::saveAnyCloud(file_name, map, extract_voxel, with_flags, prog);
+}
+
+
+uint64_t saveDensityCloud(const std::string &file_name, const ohm::OccupancyMap &map,
+                          const SaveDensityCloudOptions &opt, const ProgressCallback &prog)
+{
+  ohm::Voxel<const float> traversal(&map, map.layout().traversalLayer());
+  ohm::Voxel<const ohm::VoxelMean> mean(&map, map.layout().meanLayer());
+  unsigned with_flags = 0;
+
+  if (!traversal.isLayerValid() || !mean.isLayerValid())
   {
     return 0;
   }
@@ -362,101 +433,119 @@
   if (!colour_select && opt.allow_default_colour_selection)
   {
     colour_by_height = std::make_unique<ColourByHeight>(map);
-<<<<<<< HEAD
     colour_select = [&colour_by_height](const ohm::Voxel<const float> &traversal) {
       return colour_by_height->select(traversal);
     };
   }
 
-  // Setup the Ply stream.
-  ohm::PlyPointStream ply = setupPlyStream(static_cast<bool>(colour_select));
-  ply.open(out);
-
-  glm::dvec3 pos;
-=======
+  if (colour_select)
+  {
+    with_flags |= WithColour;
+  }
+
+  const auto extract_voxel = [&map, &opt, &traversal, &mean, colour_select](
+                               ExtractedVoxel &voxel, const ohm::OccupancyMap::const_iterator &iter) -> bool {
+    const float density = voxelDensity(traversal, mean);
+    if (density >= opt.density_threshold)
+    {
+      voxel.position = (mean.isLayerValid()) ? positionSafe(mean) : map.voxelCentreGlobal(*iter);
+      voxel.position = (!opt.ignore_voxel_mean) ? positionSafe(mean) : map.voxelCentreGlobal(*iter);
+      if (colour_select)
+      {
+        voxel.colour = colour_select(traversal);
+      }
+    }
+  };
+
+  return ::saveAnyCloud(file_name, map, extract_voxel, with_flags, prog);
+}
+
+
+uint64_t ohmtools_API saveVoxels(const std::string &file_name, const ohm::OccupancyMap &map,
+                                 const SaveCloudOptions &opt, const ProgressCallback &prog)
+{
+  unsigned with_flags = 0;
+
+  // Work out if we need colour.
+  auto colour_select = opt.colour_select;
+  std::unique_ptr<ColourByHeight> colour_by_height;
+  if (!colour_select && opt.allow_default_colour_selection)
+  {
+    colour_by_height = std::make_unique<ColourByHeight>(map);
     colour_select = [&colour_by_height](const ohm::Voxel<const float> &occupancy) {
       return colour_by_height->select(occupancy);
     };
   }
 
-  // Ply voxel mesh.
-  ohm::PlyMesh ply;
-
-  glm::dvec3 pos;
-  const double resolution = map.resolution();
->>>>>>> e6c572a7
-  const size_t region_count = map.regionCount();
-  size_t processed_region_count = 0;
-  glm::i16vec3 last_region = map.begin().key().regionKey();
-
-<<<<<<< HEAD
-  uint64_t point_count = 0;
-  for (auto iter = map.begin(); iter != map.end(); ++iter)
-  {
-    ohm::setVoxelKey(iter, traversal, mean);
-=======
+  if (colour_select)
+  {
+    with_flags |= WithColour;
+  }
+
   ohm::Voxel<const float> occupancy(&map, map.layout().occupancyLayer());
   auto mean = (opt.ignore_voxel_mean) ? ohm::Voxel<const ohm::VoxelMean>() :
                                         ohm::Voxel<const ohm::VoxelMean>(&map, map.layout().meanLayer());
 
-  uint64_t voxel_count = 0;
-  for (auto iter = map.begin(); iter != map.end(); ++iter)
-  {
+  const auto extract_voxel = [&map, &opt, &occupancy, &mean, colour_select](
+                               ExtractedVoxel &voxel, const ohm::OccupancyMap::const_iterator &iter) -> bool {
     ohm::setVoxelKey(iter, occupancy, mean);
->>>>>>> e6c572a7
-    // Progress update.
-    if (last_region != iter.key().regionKey())
-    {
-      ++processed_region_count;
-      if (prog)
-      {
-        prog(processed_region_count, region_count);
-      }
-      last_region = iter.key().regionKey();
-    }
-
-<<<<<<< HEAD
+    if (isOccupied(occupancy) || opt.export_free && isFree(occupancy))
+    {
+      voxel.position = (mean.isLayerValid()) ? positionSafe(mean) : map.voxelCentreGlobal(*iter);
+      if (colour_select)
+      {
+        voxel.colour = colour_select(occupancy);
+      }
+    }
+  };
+
+  return ::saveAnyVoxels(file_name, map, extract_voxel, with_flags, prog);
+}
+
+
+uint64_t saveDensityVoxels(const std::string &file_name, const ohm::OccupancyMap &map,
+                           const SaveDensityCloudOptions &opt, const ProgressCallback &prog)
+{
+  ohm::Voxel<const float> traversal(&map, map.layout().traversalLayer());
+  ohm::Voxel<const ohm::VoxelMean> mean(&map, map.layout().meanLayer());
+  unsigned with_flags = 0;
+
+  if (!traversal.isLayerValid() || !mean.isLayerValid())
+  {
+    return 0;
+  }
+
+  // Work out if we need colour.
+  auto colour_select = opt.colour_select;
+  std::unique_ptr<ColourByHeight> colour_by_height;
+  if (!colour_select && opt.allow_default_colour_selection)
+  {
+    colour_by_height = std::make_unique<ColourByHeight>(map);
+    colour_select = [&colour_by_height](const ohm::Voxel<const float> &traversal) {
+      return colour_by_height->select(traversal);
+    };
+  }
+
+  if (colour_select)
+  {
+    with_flags |= WithColour;
+  }
+
+  const auto extract_voxel = [&map, &opt, &traversal, &mean, colour_select](
+                               ExtractedVoxel &voxel, const ohm::OccupancyMap::const_iterator &iter) -> bool {
     const float density = voxelDensity(traversal, mean);
     if (density >= opt.density_threshold)
     {
-      pos = (!opt.ignore_voxel_mean) ? positionSafe(mean) : map.voxelCentreGlobal(*iter);
-      ply.setPointPosition(pos);
+      voxel.position = (mean.isLayerValid()) ? positionSafe(mean) : map.voxelCentreGlobal(*iter);
+      voxel.position = (!opt.ignore_voxel_mean) ? positionSafe(mean) : map.voxelCentreGlobal(*iter);
       if (colour_select)
       {
-        const ohm::Colour c = colour_select(traversal);
-        ply.setProperty(kPropertyRed, c.r());
-        ply.setProperty(kPropertyGreen, c.g());
-        ply.setProperty(kPropertyBlue, c.b());
-      }
-
-      ply.writePoint();
-      ++point_count;
-    }
-  }
-
-  ply.close();
-  out.close();
-
-  return point_count;
-=======
-    if (isOccupied(occupancy) || opt.export_free && isFree(occupancy))
-    {
-      pos = (mean.isLayerValid()) ? positionSafe(mean) : map.voxelCentreGlobal(*iter);
-      const ohm::Colour c = (colour_select) ? colour_select(occupancy) : ohm::Colour(255, 255, 255);
-      addVoxel(ply, pos, resolution, c);
-      ++voxel_count;
-    }
-  }
-
-  if (!ply.save(out, true))
-  {
-    // Failed.
-    voxel_count = 0;
-  }
-
-  out.close();
-  return voxel_count;
->>>>>>> e6c572a7
+        voxel.colour = colour_select(traversal);
+      }
+    }
+  };
+
+  return ::saveAnyVoxels(file_name, map, extract_voxel, with_flags, prog);
 }
 
 
