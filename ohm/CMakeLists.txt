--- conflicted
+++ resolved
@@ -152,11 +152,8 @@
   Aabb.h
   CalculateSegmentKeys.h
   ClearingPattern.h
-<<<<<<< HEAD
   CompareMaps.h
-=======
   CopyUtil.h
->>>>>>> e6c572a7
   CovarianceVoxel.h
   CovarianceVoxelCompute.h
   DataType.h
