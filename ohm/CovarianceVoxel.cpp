--- conflicted
+++ resolved
@@ -85,11 +85,7 @@
   void covarianceEigenDecompositionGlm(const CovarianceVoxel *cov, glm::dmat3 *eigenvectors, glm::dvec3 *eigenvalues)
   {
     // This has been noted to be ~3x slower than the Eigen solver.
-<<<<<<< HEAD
-    glm::dmat3 map = covarianceMatrix(cov);
-=======
     const glm::dmat3 mat = covarianceMatrix(cov);
->>>>>>> 782d516a
 
     *eigenvectors = glm::dmat3(1.0);  // Identity initialisation
 
@@ -117,11 +113,7 @@
       max_iterations = std::max(max_iterations, i + 1);
 #endif  // OHM_COV_DEBUG
 
-<<<<<<< HEAD
-      glm::qr_decompose(map, q, r);
-=======
       glm::qr_decompose(mat, q, r);
->>>>>>> 782d516a
       // Progressively refine the eigenvectors.
       *eigenvectors = *eigenvectors * q;
       // Update eigenvalues and check for convergence
@@ -129,11 +121,7 @@
       eigenvalues_current[1] = r[1][1];
       eigenvalues_current[2] = r[2][2];
 
-<<<<<<< HEAD
-      map = r * q;
-=======
       mat = r * q;
->>>>>>> 782d516a
 
       const glm::dvec3 eval_delta = glm::abs(eigenvalues_current - eigenvalues_last);
       if (glm::all(glm::lessThanEqual(eval_delta, delta_threshold)))
