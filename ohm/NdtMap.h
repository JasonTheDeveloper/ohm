--- conflicted
+++ resolved
@@ -42,8 +42,10 @@
   /// ownership of the @c OccupancyMap .
   ///
   /// @param map The occupancy map to apply NDT updates to.
+  /// @param ndt_tm True if map should be NDT Traversability Map, which additionally includes intensity mean and
+  /// covariance, and hit/miss count.
   /// @param borrowed_map True if @p map is a borrowed pointer. False if the NDT map takes ownership of the memory.
-  explicit NdtMap(OccupancyMap *map, bool borrowed_map = true);
+  NdtMap(OccupancyMap *map, bool ndt_tm, bool borrowed_map);
 
   /// Destructor: destroys the @c map() if @c borrowedMap() is false.
   ~NdtMap();
@@ -76,132 +78,35 @@
   /// Get the number of samples required in a voxel before using the NDT algorithm for @c integateMiss() adjustments.
   unsigned ndtSampleThreshold();
 
-  /// Set the occupancy theshold value at which the covariance matrix may be reinitialised.
+  /// Set the occupancy threshold value at which the covariance matrix may be reinitialised.
   ///
   /// This maps to the @c reinitialise_threshold parameter of @c calculateHitWithCovariance() . See that function for
   /// details.
-  /// @param threshold The probability theshold value. Must be < 0 or behaviour is undefined.
-  void setReinitialiseCovarianceTheshold(float threshold);
+  /// @param threshold The probability threshold value. Must be < 0 or behaviour is undefined.
+  void setReinitialiseCovarianceThreshold(float threshold);
 
-  /// Get the occupancy theshold value at which the covariance matrix may be reinitialised.
-  /// @return The reset probability theshold value.
-  float reinitialiseCovarianceTheshold() const;
-
-  /// Set the occupancy theshold value at which the covariance matrix may be reinitialised.
-  ///
-<<<<<<< HEAD
-  /// See paper:
-  /// > 3D normal distributions transform occupancy maps: An efficient representation for mapping in dynamic
-  /// > environments
-  /// > Jari P. Saarinen, Henrik Andreasson, Todor Stoyanov and Achim J. Lilienthal
-  class ohm_API NdtMap
-  {
-  public:
-    /// Create an NDT map for the given @c OccupancyMap . The voxel layout is adjusted to include a layer for
-    /// @c CovarianceVoxel data.
-    ///
-    /// The @p map ownership is passed to this object if @c borrowed_map is false, in which case the @c NdtMap takes
-    /// ownership of the @c OccupancyMap .
-    ///
-    /// @param map The occupancy map to apply NDT updates to.
-    /// @param ndt_tm True if map should be NDT Traversability Map, which additionally includes intensity mean and 
-    /// covariance, and hit/miss count.
-    /// @param borrowed_map True if @p map is a borrowed pointer. False if the NDT map takes ownership of the memory.
-    NdtMap(OccupancyMap *map, bool ndt_tm, bool borrowed_map);
-
-    /// Destructor: destroys the @c map() if @c borrowedMap() is false.
-    ~NdtMap();
-
-    /// Access the underlying occupancy map.
-    OccupancyMap &map();
-    /// Access the underlying occupancy map.
-    const OccupancyMap &map() const;
-
-    /// True if @p map() is a borrowed pointer, false if the NDT map takes ownership.
-    bool borrowedMap() const;
-
-    /// Sets the adaptation rate for intersected NDT voxels. The value must be in the range [0, 1] with larger values
-    /// yielding stronger effects.
-    /// @param rate The adaptation rate to set [0, 1]
-    void setAdaptationRate(float rate);
-    /// Query the adaptation rate, which affects how quickly NDT logic removes intersected voxels.
-    /// @return The current adapatation rate.
-    float adaptationRate() const;
-
-    /// Set the range sensor noise estimate. For example, the range noise for a lidar sensor.
-    ///
-    /// @param noise_range The sensor noise range. Must be greater than zero.
-    void setSensorNoise(float noise_range);
-    /// Read the range sensor noise estimate.
-    float sensorNoise() const;
-
-    /// Set the number of samples required in a voxel before using the NDT algorithm for @c integateMiss() adjustments.
-    void setNdtSampleThreshold(unsigned sample_count);
-    /// Get the number of samples required in a voxel before using the NDT algorithm for @c integateMiss() adjustments.
-    unsigned ndtSampleThreshold();
+  /// Get the occupancy threshold value at which the covariance matrix may be reinitialised.
+  /// @return The reset probability threshold value.
+  float reinitialiseCovarianceThreshold() const;
 
     /// Set the occupancy threshold value at which the covariance matrix may be reinitialised.
-    ///
-    /// This maps to the @c reinitialise_threshold parameter of @c calculateHitWithCovariance() . See that function for
-    /// details.
-    /// @param threshold The probability threshold value. Must be < 0 or behaviour is undefined.
-    void setReinitialiseCovarianceThreshold(float threshold);
-
-    /// Get the occupancy threshold value at which the covariance matrix may be reinitialised.
-    /// @return The reset probability threshold value.
-    float reinitialiseCovarianceThreshold() const;
-
-    /// Set the occupancy threshold value at which the covariance matrix may be reinitialised.
-    ///
-    /// This maps to the @c reinitialise_sample_count parameter of @c calculateHitWithCovariance() . See that function
-    /// for details.
-    /// @param count The requires point count.
-    void setReinitialiseCovariancePointCount(unsigned count);
-
-    /// Get the occupancy threshold value at which the covariance matrix may be reinitialised.
-    /// @return The reset point count treshold.
-    unsigned reinitialiseCovariancePointCount() const;
-
-    /// Set the initial covariance of intensity.
-    ///
-    /// @param initial_intensity_covariance The covariance of intensity for a voxel, for initialisation on receipt of 
-    /// first point. Must be greater than zero. Note that it is covariance, not standard deviation.
-    void setInitialIntensityCovariance(float initial_intensity_covariance);
-    /// Read the intensity covariance upon initialisation.
-    float initialIntensityCovariance() const;
-
-    /// Enable details tracing via 3rd Eye Scene.
-    /// @param trace True to enable tracing.
-    void setTrace(bool trace);
-    /// Is tracing enabled?
-    bool trace() const;
-
-    /// Debug render the NDT map ellipsoids via 3rd Eye Scene.
-    void debugDraw() const;
-
-  private:
-    /// Update members of the underlying @c OccupancyMap::mapInfo() to include NDT parameters.
-    void updateMapInfo();
-
-    /// Enable NDT for the given @p map. This enables voxel mean positioning and adds a voxel layer to store the
-    /// voxel covariance matrix approximation.
-    /// @param map The occupancy map to enable NDT for.
-    /// @param ndt_tm True if map should be NDT Traversability Map, which additionally includes intensity mean and
-    /// covariance, and hit/miss count.
-    /// @return The voxel layer index for the covariance matrix.
-    static int enableNdt(OccupancyMap *map, bool ndt_tm);
-
-    NdtMapDetail *imp_;
-  };
-=======
+  ///
   /// This maps to the @c reinitialise_sample_count parameter of @c calculateHitWithCovariance() . See that function
   /// for details.
   /// @param count The requires point count.
   void setReinitialiseCovariancePointCount(unsigned count);
 
-  /// Get the occupancy theshold value at which the covariance matrix may be reinitialised.
+  /// Get the occupancy threshold value at which the covariance matrix may be reinitialised.
   /// @return The reset point count treshold.
   unsigned reinitialiseCovariancePointCount() const;
+
+  /// Set the initial covariance of intensity.
+  ///
+  /// @param initial_intensity_covariance The covariance of intensity for a voxel, for initialisation on receipt of
+  /// first point. Must be greater than zero. Note that it is covariance, not standard deviation.
+  void setInitialIntensityCovariance(float initial_intensity_covariance);
+  /// Read the intensity covariance upon initialisation.
+  float initialIntensityCovariance() const;
 
   /// Enable details tracing via 3rd Eye Scene.
   /// @param trace True to enable tracing.
@@ -219,12 +124,13 @@
   /// Enable NDT for the given @p map. This enables voxel mean positioning and adds a voxel layer to store the
   /// voxel covariance matrix approximation.
   /// @param map The occupancy map to enable NDT for.
+  /// @param ndt_tm True if map should be NDT Traversability Map, which additionally includes intensity mean and
+  /// covariance, and hit/miss count.
   /// @return The voxel layer index for the covariance matrix.
-  static int enableNdt(OccupancyMap *map);
+  static int enableNdt(OccupancyMap *map, bool ndt_tm);
 
   NdtMapDetail *imp_;
 };
->>>>>>> f2ca00a7
 }  // namespace ohm
 
 #endif  // NDTMAP_H