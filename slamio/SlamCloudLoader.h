--- conflicted
+++ resolved
@@ -71,13 +71,8 @@
   /// @param[out] position Set to the trajectory position on success.
   /// @param timestamp The desired sample time.
   /// @return True on success, false when @p timestamp is out of range.
-<<<<<<< HEAD
   bool sampleTrajectory(glm::dvec3 &position,  // NOLINT(google-runtime-references)
                         const glm::dvec3 &sample, double timestamp);
-=======
-  bool sampleTrajectory(glm::dvec3 &position, const glm::dvec3 &sample,  // NOLINT(google-runtime-references)
-                        double timestamp);
->>>>>>> f3cd4018
 
   SlamCloudLoaderDetail *imp_;
 };