// Copyright (c) 2017
// Commonwealth Scientific and Industrial Research Organisation (CSIRO)
// ABN 41 687 119 230
//
// Author: Kazys Stepanas
#include <gtest/gtest.h>

#include <ohm/Aabb.h>
#include <ohm/GpuMap.h>
#include <ohm/KeyList.h>
#include <ohm/MapCache.h>
#include <ohm/MapChunk.h>
#include <ohm/MapProbability.h>
#include <ohm/MapSerialise.h>
#include <ohm/OccupancyMap.h>
#include <ohm/OccupancyUtil.h>

#include <ohmtools/OhmCloud.h>
#include <ohmutil/OhmUtil.h>

#include <chrono>
#include <fstream>
#include <iostream>
#include <random>

using namespace ohm;

namespace gpumap
{
  typedef std::chrono::high_resolution_clock TimingClock;

  typedef std::function<void(OccupancyMap &, GpuMap &)> PostGpuMapTestFunc;

  void gpuMapTest(double resolution, const glm::u8vec3 &region_size, const std::vector<glm::dvec3> &rays,
                  const PostGpuMapTestFunc &post_populate, const char *save_prefix = nullptr, size_t batch_size = 0u,
                  size_t gpu_mem_size = 0u, bool sub_voxels = false)
  {
    // Test basic map populate using GPU and ensure it matches CPU (close enough).
    OccupancyMap cpu_map(resolution, region_size, sub_voxels);
    OccupancyMap gpu_map(resolution, region_size, sub_voxels);
    GpuMap gpu_wrap(&gpu_map, true, unsigned(batch_size * 2), gpu_mem_size);  // Borrow pointer.

    ASSERT_TRUE(gpu_wrap.gpuOk());

    if (!batch_size)
    {
      batch_size = rays.size() / 2;
    }

    std::cout << "Integrating " << rays.size() / 2 << " rays into each map.\n";

#if 0
    // Output to CSV for Intel Code Builder.
    {
      std::ofstream out("rays.csv");
      glm::dvec3 p = rays[0];
      out << std::setprecision(20);
      for (size_t i = 0; i < rays.size(); ++i)
      {
        p = rays[i];
        out << p.x << ',' << p.y << ',' << p.z;
        if (i + 1 < rays.size())
        {
          out << ',';
        }
        out << '\n';
      }
    }

    {
      std::ofstream out("voxels.csv");

      const MapChunk *chunk = cpuMap.region(glm::i16vec3(0, 0, 0), true);
      const uint8_t *voxelMem = (const uint8_t *)chunk->occupancy;

      for (size_t i = 0; i < cpuMap.regionVoxelVolume(); ++i)
      {
        for (size_t j = 0; j < sizeof(*chunk->occupancy); ++j)
        {
          out << int(voxelMem[j]);

          if (j + 1 < sizeof(*chunk->occupancy) || i + 1 < cpuMap.regionVoxelVolume())
          {
            out << ',' << '\n';
          }
        }
      }
      out << '\n';
    }
    return;
#endif  // #

    std::cout << "GPU " << std::flush;
    const auto gpu_start = TimingClock::now();
    for (size_t i = 0; i < rays.size(); i += batch_size * 2)
    {
      const unsigned point_count = unsigned(std::min(batch_size * 2, rays.size() - i));
      gpu_wrap.integrateRays(rays.data() + i, point_count);
    }
    const auto gpu_queued = TimingClock::now();
    std::cout << gpu_queued - gpu_start << '\n';

    std::cout << "GPU sync: " << std::flush;
    gpu_wrap.syncOccupancy();
    const auto gpu_end = TimingClock::now();
    std::cout << (gpu_end - gpu_queued) << '\n';
    std::cout << "Per ray: " << (gpu_end - gpu_start) / (rays.size() / 2);
    std::cout << " queue: " << (gpu_queued - gpu_start) / (rays.size() / 2);
    std::cout << std::endl;

    std::cout << "CPU " << std::flush;
    const auto cpu_start = TimingClock::now();
    cpu_map.integrateRays(rays.data(), unsigned(rays.size()));
    const auto cpu_end = TimingClock::now();
    const auto cpu_elapsed = cpu_end - cpu_start;
    std::cout << cpu_elapsed << ' ';
    std::cout << cpu_elapsed / (rays.size() / 2) << " per ray\n";

    if (post_populate)
    {
      post_populate(cpu_map, gpu_wrap);
    }

    // std::cout << "Comparing" << std::endl;
    if (save_prefix)
    {
      const auto save_start = TimingClock::now();
      std::cout << "Saving clouds " << std::flush;

      std::string filename;
      filename = save_prefix;
      filename += "cloud-gpu.ply";
      ohmtools::saveCloud(filename.c_str(), gpu_map);
      filename = save_prefix;
      filename += "cloud-cpu.ply";
      ohmtools::saveCloud(filename.c_str(), cpu_map);
<<<<<<< HEAD
      filename = save_prefix;
      filename += "gpu.ohm";
      ohm::save(filename.c_str(), gpu_map);
      filename = save_prefix;
      filename += "cpu.ohm";
      ohm::save(filename.c_str(), cpu_map);
=======

      const auto save_end = TimingClock::now();
      const auto save_elapsed = save_end - save_start;
      std::cout << save_elapsed << std::endl;
>>>>>>> edd2423b
    }
  }

  void compareMaps(const OccupancyMap &reference_map, const OccupancyMap &test_map)
  {
    const auto compare_start = TimingClock::now();
    std::cout << "Compare maps " << std::flush;
    // We need to allow for some discrepancies as the GPU map is non-deterministic.
    const float allowed_failure_ratio = 0.01f;

    // Note: this test may be too prescriptive.
    // Iterate the CPU map and lookup the GPU map.
    unsigned failures = 0;
    unsigned processed = 0;
    unsigned logged_failures = 0;
    float expect, actual;

    glm::dvec3 cpu_pos, gpu_pos;

    const auto should_report_failure = [&failures, &processed, &logged_failures, &allowed_failure_ratio]() {
      return float(failures) / float(processed) > allowed_failure_ratio && logged_failures < 100;
    };

    for (auto iter = reference_map.begin(); iter != reference_map.end(); ++iter)
    {
      if (iter->isValid() && iter->value() != ohm::voxel::invalidMarkerValue())
      {
        ++processed;
        ohm::VoxelConst gpu_voxel = test_map.voxel(iter->key());

        if (gpu_voxel.isValid())
        {
          bool ok = true;
          expect = iter->value();
          actual = gpu_voxel.value();

          if (std::abs(expect - actual) >= reference_map.hitValue() * 0.5f)
          {
            ok = false;

            if (should_report_failure())
            {
              EXPECT_NEAR(expect, actual, reference_map.hitValue() * 0.5f);
              ++logged_failures;
            }
          }

          cpu_pos = iter->position();
          gpu_pos = gpu_voxel.position();

          if (glm::any(glm::greaterThan(glm::abs(cpu_pos - gpu_pos), glm::dvec3(1e-5))))
          {
            ok = false;
            if (should_report_failure())
            {
              EXPECT_NEAR(cpu_pos.x, gpu_pos.x, 1e-5);
              EXPECT_NEAR(cpu_pos.y, gpu_pos.y, 1e-5);
              EXPECT_NEAR(cpu_pos.z, gpu_pos.z, 1e-5);
            }
          }

          if (!ok)
          {
            ++failures;
          }
        }
        else
        {
          ++failures;
          if (should_report_failure())
          {
            EXPECT_TRUE(gpu_voxel.isValid());
            ++logged_failures;
          }
        }
      }
    }

    if (processed)
    {
      EXPECT_LT(float(failures) / float(processed), allowed_failure_ratio);
    }

    const auto compare_end = TimingClock::now();
    const auto compare_elapsed = compare_end - compare_start;
    std::cout << compare_elapsed << std::endl;
  }

  void compareCpuGpuMaps(const OccupancyMap &reference_map, const GpuMap &test_map)
  {
    return compareMaps(reference_map, test_map.map());
  }

  TEST(GpuMap, PopulateTiny)
  {
    const double resolution = 0.25;
    const unsigned batch_size = 1;
    const glm::u8vec3 region_size(32);

    // Make a ray.
    std::vector<glm::dvec3> rays;
    rays.emplace_back(glm::dvec3(0.3));
    rays.emplace_back(glm::dvec3(1.1));

    // rays.emplace_back(glm::dvec3(-5.0));
    // rays.emplace_back(glm::dvec3(0.3));

    gpuMapTest(resolution, region_size, rays, compareCpuGpuMaps, "tiny", batch_size);
  }

  TEST(GpuMap, PopulateSmall)
  {
    const double map_extents = 50.0;
    const double resolution = 0.25;
    const unsigned ray_count = 64;
    const unsigned batch_size = 32;
    const glm::u8vec3 region_size(32);
    // Make some rays.
    std::mt19937 rand_engine;
    std::uniform_real_distribution<double> rand(-map_extents, map_extents);
    std::vector<glm::dvec3> rays;

    while (rays.size() < ray_count * 2)
    {
      rays.emplace_back(glm::dvec3(0.05));
      rays.emplace_back(glm::dvec3(rand(rand_engine), rand(rand_engine), rand(rand_engine)));
    }

    gpuMapTest(resolution, region_size, rays, compareCpuGpuMaps, "small", batch_size);
  }

  TEST(GpuMap, PopulateLarge)
  {
    const double map_extents = 25.0;
    const double resolution = 0.25;
    const unsigned ray_count = 1024 * 128;
    const unsigned batch_size = 1024 * 2;
    const glm::u8vec3 region_size(32);
    // Make some rays.
    std::mt19937 rand_engine;
    std::uniform_real_distribution<double> rand(-map_extents, map_extents);
    std::vector<glm::dvec3> rays;

    while (rays.size() < ray_count * 2)
    {
      rays.emplace_back(glm::dvec3(0.05));
      rays.emplace_back(glm::dvec3(rand(rand_engine), rand(rand_engine), rand(rand_engine)));
    }

    gpuMapTest(resolution, region_size, rays, compareCpuGpuMaps, "large", batch_size);
  }

  TEST(GpuMap, PopulateSmallCache)
  {
    const double map_extents = 50.0;
    const double resolution = 0.25;
    const unsigned ray_count = 1024 * 8;
    const unsigned batch_size = 1024 * 2;
    const glm::u8vec3 region_size(32);
    // Make some rays.
    std::mt19937 rand_engine;
    std::uniform_real_distribution<double> rand(-map_extents, map_extents);
    std::vector<glm::dvec3> rays;

    while (rays.size() < ray_count * 2)
    {
      rays.emplace_back(glm::dvec3(0.05));
      rays.emplace_back(glm::dvec3(rand(rand_engine), rand(rand_engine), rand(rand_engine)));
    }

    // Small cache: 256MiB.
    gpuMapTest(resolution, region_size, rays, PostGpuMapTestFunc(), "small-cache-", batch_size, 256u * 1024u * 1024);
  }

  TEST(GpuMap, PopulateMultiple)
  {
    // Test having multiple GPU maps operating at once to ensure we don't get any GPU management issues.
    const double map_extents = 50.0;
    const double resolution = 0.25;
    const unsigned ray_count = 1024 * 8;
    const unsigned batch_size = 1024 * 2;  // Must be even
    const glm::u8vec3 region_size(32);
    // Make some rays.
    std::mt19937 rand_engine;
    std::uniform_real_distribution<double> rand(-map_extents, map_extents);
    std::vector<glm::dvec3> rays;

    while (rays.size() < ray_count * 2)
    {
      rays.emplace_back(glm::dvec3(0.05));
      rays.emplace_back(glm::dvec3(rand(rand_engine), rand(rand_engine), rand(rand_engine)));
    }

    // Two simultaneous, maps with the same scope.
    OccupancyMap map1(resolution, region_size);
    GpuMap gpu_map1(&map1, true);  // Borrow pointer.
    OccupancyMap map2(resolution, region_size);
    GpuMap gpu_map2(&map2, true);  // Borrow pointer.

    // Third map with transient GpuMap wrapper.
    OccupancyMap map3(resolution, region_size);

    for (unsigned i = 0; i < rays.size(); i += batch_size)
    {
      std::cout << "\r" << i << " / " << rays.size() << std::flush;

      const unsigned remaining = unsigned(rays.size() - i);
      const unsigned current_batch_size = std::min(batch_size, remaining);
      gpu_map1.integrateRays(rays.data() + i, current_batch_size);
      gpu_map2.integrateRays(rays.data() + i, current_batch_size);

      GpuMap gpu_map3(&map3, true);  // Borrow pointer.
      gpu_map3.integrateRays(rays.data() + i, current_batch_size);
      gpu_map3.syncOccupancy();

      // Forth, transient map.
      OccupancyMap map4(resolution, region_size);
      // std::cout << "\n" << map4.origin() << std::endl;
      GpuMap gpu_map4(&map4, true);  // Borrow pointer.
      gpu_map4.integrateRays(rays.data() + i, current_batch_size);
      gpu_map4.syncOccupancy();
    }
    std::cout << "\r" << rays.size() << " / " << rays.size() << std::endl;

    gpu_map1.syncOccupancy();
    gpu_map2.syncOccupancy();

    std::cout << "Comparing maps" << std::endl;
    compareMaps(map1, map2);
    compareMaps(map1, map3);
  }

  TEST(GpuMap, Compare)
  {
    const double resolution = 0.25;
    const glm::u8vec3 region_size(16);
    std::vector<glm::dvec3> rays;

    // Create a map for generating voxel centres.
    OccupancyMap grid_map(resolution, region_size);
    Key key(glm::i16vec3(0), 0, 0, 0);
    glm::dvec3 v;
    // Create a set of rays which will densely populate a single region.
    for (int z = 0; z < region_size.z; ++z)
    {
      key.setLocalAxis(2, z);
      for (int y = 0; y < region_size.y; ++y)
      {
        key.setLocalAxis(1, y);
        for (int x = 0; x < region_size.x; ++x)
        {
          key.setLocalAxis(0, x);
          v = grid_map.voxelCentreGlobal(key);
          // Create a ray starting and ending in the selected voxel.
          rays.emplace_back(v);
          rays.emplace_back(v);
        }
      }
    }

    const auto compare_results = [region_size](OccupancyMap &cpu_map, OccupancyMap &gpu_map) {
      Key key(glm::i16vec3(0), 0, 0, 0);
      VoxelConst cpu_voxel, gpu_voxel;
      // Walk the region pulling a voxel from both maps and comparing.
      for (int z = 0; z < region_size.z; ++z)
      {
        key.setLocalAxis(2, z);
        for (int y = 0; y < region_size.y; ++y)
        {
          key.setLocalAxis(1, y);
          for (int x = 0; x < region_size.x; ++x)
          {
            key.setLocalAxis(0, x);
            cpu_voxel = cpu_map.voxel(key);
            gpu_voxel = gpu_map.voxel(key);

            EXPECT_TRUE(cpu_voxel.isValid());
            EXPECT_TRUE(gpu_voxel.isValid());

            EXPECT_EQ(cpu_voxel.value(), gpu_voxel.value());

            if (cpu_voxel.value() != gpu_voxel.value())
            {
              std::cout << "Voxel error: " << key << '\n';
            }
          }
        }
      }
    };

    const auto compare_and_clear = [region_size, compare_results](OccupancyMap &cpu_map, GpuMap &gpu_map) {
      compare_results(cpu_map, gpu_map.map());

      // Now we will try clear all the voxels from the bottom slice, except for those at max Y in the region.
      // To help, we adjust the miss value to greater than the hit probability and then some.
      cpu_map.setMissProbability(valueToProbability(-cpu_map.hitValue() + cpu_map.missValue()));
      gpu_map.map().setMissProbability(valueToProbability(-gpu_map.map().hitValue() + gpu_map.map().missValue()));

      // Build the clearing rays.
      std::vector<glm::dvec3> clear_rays;
      Key from_key(glm::i16vec3(0), 0, 0, 0);
      Key to_key(glm::i16vec3(0), 0, region_size.y - 1, 0);
      glm::dvec3 from, to;

      for (int x = 0; x < region_size.x; ++x)
      {
        from_key.setLocalAxis(0, x);
        to_key.setLocalAxis(0, x);

        from = cpu_map.voxelCentreGlobal(from_key);
        to = cpu_map.voxelCentreGlobal(to_key);

        clear_rays.emplace_back(from);
        clear_rays.emplace_back(to);
      }

      // Add the rays.
      gpu_map.integrateRays(clear_rays.data(), unsigned(clear_rays.size()));
      // dumpKeys = true;
      cpu_map.integrateRays(clear_rays.data(), unsigned(clear_rays.size()));
      gpu_map.syncOccupancy();

      compare_results(cpu_map, gpu_map.map());
    };

    // gpuMapTest(resolution, regionSize, rays, compareResults, "grid-");
    gpuMapTest(resolution, region_size, rays, compare_and_clear, "grid-");
  }


  TEST(GpuMap, ClipBox)
  {
    // Test clipping of rays to an Aabb on insert.
    const double resolution = 0.2;
    const unsigned batch_size = 2 * 1024u;
    const uint8_t region_size = 32u;
    OccupancyMap gpu_map(resolution, glm::u8vec3(region_size));
    GpuMap gpu_wrap(&gpu_map, true, unsigned(batch_size * 2));  // Borrow pointer.

    Aabb clip_box(glm::dvec3(-1.0), glm::dvec3(2.0));

    const auto clip_filter = [&clip_box](glm::dvec3 *start, glm::dvec3 *end, unsigned *filter_flags) {
      return clipBounded(start, end, filter_flags, clip_box);
    };
    gpu_wrap.setRayFilter(clip_filter);

    std::vector<glm::dvec3> rays;

    // Start with rays which pass through the box.
    rays.push_back(glm::dvec3(-2, 0, 0));
    rays.push_back(glm::dvec3(3, 0, 0));

    rays.push_back(glm::dvec3(0, -2, 0));
    rays.push_back(glm::dvec3(0, 3, 0));

    rays.push_back(glm::dvec3(0, 0, 3));
    rays.push_back(glm::dvec3(0, 0, -2));

    gpu_wrap.integrateRays(rays.data(), unsigned(rays.size()));
    gpu_wrap.syncOccupancy();

    // Validate the map contains no occupied points; only free and unknown.
    const glm::dvec3 voxel_half_extents(0.5 * gpu_map.resolution());
    bool touched = false;
    for (auto iter = gpu_map.begin(); iter != gpu_map.end(); ++iter)
    {
      Voxel &voxel = *iter;
      touched = true;

      if (voxel.isValid())
      {
        if (!voxel.isUncertain())
        {
          EXPECT_LT(voxel.value(), gpu_map.occupancyThresholdValue());
          EXPECT_FALSE(voxel.isOccupied());

          // Voxel should also be with in the bounds of the Aabb. Check this.
          const Aabb voxel_box(voxel.centreGlobal() - voxel_half_extents, voxel.centreGlobal() + voxel_half_extents);
          EXPECT_TRUE(clip_box.overlaps(voxel_box)) << "Voxel box does not overlap extents";
        }
      }
    }

    EXPECT_TRUE(touched);

    // Reset the map. This also tests that resetting a GPU map works.
    gpu_map.clear();

    // Now rays which enter the box, ending at the origin.
    // Start with rays which pass through the box.
    rays.push_back(glm::dvec3(-2, 0, 0));
    rays.push_back(glm::dvec3(0, 0, 0));

    rays.push_back(glm::dvec3(0, -2, 0));
    rays.push_back(glm::dvec3(0, 0, 0));

    rays.push_back(glm::dvec3(0, 0, 3));
    rays.push_back(glm::dvec3(0, 0, 0));

    gpu_wrap.integrateRays(rays.data(), unsigned(rays.size()));
    gpu_wrap.syncOccupancy();

    // Validate the map contains no occupied points; only free and unknown.
    const Key target_key = gpu_map.voxelKey(glm::dvec3(0));
    touched = false;
    for (auto iter = gpu_map.begin(); iter != gpu_map.end(); ++iter)
    {
      Voxel &voxel = *iter;
      touched = true;

      if (voxel.isValid())
      {
        if (voxel.key() != target_key)
        {
          if (!voxel.isUncertain())
          {
            EXPECT_LT(voxel.value(), gpu_map.occupancyThresholdValue());
          }
          EXPECT_FALSE(voxel.isOccupied());
        }
        else
        {
          EXPECT_GE(voxel.value(), gpu_map.occupancyThresholdValue());
          EXPECT_TRUE(voxel.isOccupied());
        }

        // Touched voxels should also be with in the bounds of the Aabb. Check this.
        if (!voxel.isUncertain())
        {
          const Aabb voxel_box(voxel.centreGlobal() - voxel_half_extents, voxel.centreGlobal() + voxel_half_extents);
          EXPECT_TRUE(clip_box.overlaps(voxel_box)) << "Voxel box does not overlap extents";
        }
      }
    }

    EXPECT_TRUE(touched);
  }


  TEST(GpuMap, ClipBoxCompare)
  {
    // Test clipping of rays to an Aabb on insert.
    const double resolution = 0.2;
    const unsigned batch_size = 2 * 1024u;
    const uint8_t region_size = 32u;
    OccupancyMap cpu_map(resolution, glm::u8vec3(region_size));
    OccupancyMap gpu_map(resolution, glm::u8vec3(region_size));
    GpuMap gpu_wrap(&gpu_map, true, unsigned(batch_size * 2));  // Borrow pointer.

    Aabb clip_box(glm::dvec3(-1.0), glm::dvec3(2.0));

    const auto clip_filter = [&clip_box](glm::dvec3 *start, glm::dvec3 *end, unsigned *filter_flags) {
      return clipBounded(start, end, filter_flags, clip_box);
    };

    cpu_map.setRayFilter(clip_filter);
    gpu_wrap.setRayFilter(clip_filter);

    std::vector<glm::dvec3> rays;

    // Compare GPU/CPU map clipping results.
    // Start with rays which pass through the box.
    rays.push_back(glm::dvec3(-2, 0, 0));
    rays.push_back(glm::dvec3(0, 0, 0));

    rays.push_back(glm::dvec3(0, -2, 0));
    rays.push_back(glm::dvec3(0, 0, 0));

    rays.push_back(glm::dvec3(0, 0, 3));
    rays.push_back(glm::dvec3(0, 0, 0));

    cpu_map.integrateRays(rays.data(), unsigned(rays.size()));
    gpu_wrap.integrateRays(rays.data(), unsigned(rays.size()));
    gpu_wrap.syncOccupancy();

    compareMaps(cpu_map, gpu_map);
  }

  TEST(GpuMap, SubVoxel)
  {
    // Populate with sub-voxels
    const double map_extents = 50.0;
    const double resolution = 0.25;
    const unsigned ray_count = 64;
    const unsigned batch_size = 32;
    const glm::u8vec3 region_size(32);
    // Make some rays.
    std::mt19937 rand_engine;
    std::uniform_real_distribution<double> rand(-map_extents, map_extents);
    std::vector<glm::dvec3> rays;

    while (rays.size() < ray_count * 2)
    {
      rays.emplace_back(glm::dvec3(0.05));
      rays.emplace_back(glm::dvec3(rand(rand_engine), rand(rand_engine), rand(rand_engine)));
    }

    gpuMapTest(resolution, region_size, rays, compareCpuGpuMaps, "subvoxel", batch_size, 0, true);
  }
}  // namespace gpumap<|MERGE_RESOLUTION|>--- conflicted
+++ resolved
@@ -134,19 +134,16 @@
       filename = save_prefix;
       filename += "cloud-cpu.ply";
       ohmtools::saveCloud(filename.c_str(), cpu_map);
-<<<<<<< HEAD
       filename = save_prefix;
       filename += "gpu.ohm";
       ohm::save(filename.c_str(), gpu_map);
       filename = save_prefix;
       filename += "cpu.ohm";
       ohm::save(filename.c_str(), cpu_map);
-=======
 
       const auto save_end = TimingClock::now();
       const auto save_elapsed = save_end - save_start;
       std::cout << save_elapsed << std::endl;
->>>>>>> edd2423b
     }
   }
 
