// Copyright (c) 2020
// Commonwealth Scientific and Industrial Research Organisation (CSIRO)
// ABN 41 687 119 230
//
// Author: Kazys Stepanas
#include "CovarianceTestUtil.h"

#include <algorithm>
#include <vector>

// The reference code below was provided by Jason Williams as a guide to implementing the NDT map epsecially with
// consideration to using a packed covariance matrix. We use this code to validate the NDT results.
// Note: Jason's code was written using Eigen for mathematical operations which we've converted to glm. The ohm
// library prefers glm as it is a much ligher weight library and we do not require Eigen's advanced functionality.

namespace ohmtestutil
{
<<<<<<< HEAD
  void initialiseTestVoxel(CovTestVoxel *ref_voxel, float covariance_initialisation)
  {
    initialiseCovariance(ref_voxel, covariance_initialisation);
=======
  void initialiseTestVoxel(CovTestVoxel *ref_voxel, float voxel_resolution)
  {
    initialiseCovariance(ref_voxel, voxel_resolution);
>>>>>>> f3cd4018
    ref_voxel->mean[0] = ref_voxel->mean[1] = ref_voxel->mean[2] = 0;
    ref_voxel->point_count = 0;
  }

  // dot product of j-th and k-th columns of A
  // A is (4,3), assumed to be packed as follows, where z is non-represented zero
  // 0 1 3
  // z 2 4
  // z z 5
  // 6 7 8
  double packed_dot(const double *A, const size_t j, const size_t k)
  {
    const static size_t col_first_el[] = { 0, 1, 3 };
    double d = A[6 + k] * A[6 + j];
    const size_t indj = col_first_el[j], indk = col_first_el[k], m = std::min(j, k);
    for (size_t i = 0; i <= m; ++i)
    {
      d += A[indj + i] * A[indk + i];
    }
    return d;
  }

  void updateHit(CovTestVoxel *cov, const glm::dvec3 &sample)
  {
    const double num_pt = double(cov->point_count);
    const double one_on_num_pt_plus_one = 1.0 / (num_pt + 1.0);
    glm::dvec3 mean(cov->mean[0], cov->mean[1], cov->mean[2]);
    const glm::dvec3 diff = sample - mean;
    const double sc_1 = num_pt ? std::sqrt(num_pt * one_on_num_pt_plus_one) : 1;
    const double sc_2 = one_on_num_pt_plus_one * std::sqrt(num_pt);
    std::vector<double> A(9);
    for (unsigned i = 0; i < 6; ++i)
    {
      A[i] = sc_1 * cov->trianglar_covariance[i];
    }
    for (unsigned i = 0; i < 3; ++i)
    {
      A[i + 6] = sc_2 * diff[i];
    }
    for (unsigned k = 0; k < 3; ++k)
    {
      const unsigned ind1 = (k * (k + 3)) >> 1,  // packed index of (k,k) term
        indk = ind1 - k;                         // packed index of (1,k)
      const double ak = std::sqrt(packed_dot(&A[0], k, k));
      cov->trianglar_covariance[ind1] = float(ak);
      if (ak > 0.0)
      {
        const double aki = 1.0 / ak;
        for (unsigned j = k + 1; j < 3; ++j)
        {
          const unsigned indj = (j * (j + 1)) >> 1, indkj = indj + k;
          double c = packed_dot(&A[0], j, k) * aki;
          cov->trianglar_covariance[indkj] = float(c);
          c *= aki;
          A[j + 6] -= c * A[k + 6];
          for (unsigned l = 0; l <= k; ++l)
          {
            A[indj + l] -= c * A[indk + l];
          }
        }
      }
    }

    mean = (num_pt * mean + sample) * one_on_num_pt_plus_one;
    cov->mean[0] = mean[0];
    cov->mean[1] = mean[1];
    cov->mean[2] = mean[2];
    ++cov->point_count;
  }

  bool validate(const glm::dvec3 &mean, unsigned point_count, const ohm::CovarianceVoxel &cov, const CovTestVoxel &ref)
  {
    // Quantisation in the mean storage create more signficant absolute errors in the covariance and mean.
    const double epsilon_cov = 1e-2;
    const double epsilon_mean = 1e-1;
    for (int i = 0; i < 6; ++i)
    {
      if (std::abs(cov.trianglar_covariance[i] - ref.trianglar_covariance[i]) > epsilon_cov)
      {
        return false;
      }
    }

    if (point_count != ref.point_count)
    {
      return false;
    }

    const glm::dvec3 ref_mean(ref.mean[0], ref.mean[1], ref.mean[2]);
    const double mean_diff = glm::length(mean - ref_mean);
    if (std::abs(mean_diff) > epsilon_mean)
    {
      return false;
    }

    return true;
  }
}  // namespace ohmtestutil<|MERGE_RESOLUTION|>--- conflicted
+++ resolved
@@ -15,15 +15,9 @@
 
 namespace ohmtestutil
 {
-<<<<<<< HEAD
-  void initialiseTestVoxel(CovTestVoxel *ref_voxel, float covariance_initialisation)
-  {
-    initialiseCovariance(ref_voxel, covariance_initialisation);
-=======
   void initialiseTestVoxel(CovTestVoxel *ref_voxel, float voxel_resolution)
   {
     initialiseCovariance(ref_voxel, voxel_resolution);
->>>>>>> f3cd4018
     ref_voxel->mean[0] = ref_voxel->mean[1] = ref_voxel->mean[2] = 0;
     ref_voxel->point_count = 0;
   }
