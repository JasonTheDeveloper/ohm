// Copyright (c) 2017
// Commonwealth Scientific and Industrial Research Organisation (CSIRO)
// ABN 41 687 119 230
//
// Author: Kazys Stepanas
#ifndef OHMUTIL_OHMUTIL_H
#define OHMUTIL_OHMUTIL_H

#include "OhmUtilExport.h"

#include <array>
#include <chrono>
#include <cstdint>
#include <iomanip>
#include <sstream>
#include <string>

namespace ohm
{
namespace util
{
const size_t kThousand = 1000u;
const size_t kKibiSize = 1024u;
/// Log a @c std::chrono::clock::duration to an output stream.
///
/// The resulting string displays in the smallest possible unit to show three three
/// decimal places with display units ranging from seconds to nanoseconds. The table below
/// shows some example times.
///
/// Time(s)     | Display
/// ----------- | --------
/// 0.000000018 | 18ns
/// 0.000029318 | 29.318us
/// 0.0295939   | 29.593ms
/// 0.93        | 930ms
/// 15.023      | 15.023s
/// 15.000025   | 15.000s
///
/// Note that times are truncated, not rounded.
///
/// @tparam D The duration type of the form @c std::chrono::clock::duration.
/// @param out The output stream to log to.
/// @param duration The duration to convert to string.
template <typename D>
inline void logDuration(std::ostream &out, const D &duration)
{
  const bool negative = std::chrono::duration_cast<std::chrono::nanoseconds>(duration).count() < 0;
  const char *sign = (!negative) ? "" : "-";
  D abs_duration = (!negative) ? duration : duration * -1;
  auto s = std::chrono::duration_cast<std::chrono::seconds>(abs_duration).count();
  auto ms = std::chrono::duration_cast<std::chrono::milliseconds>(abs_duration).count();
  ms = ms % kThousand;

  if (s)
  {
    out << sign << s << "." << std::setw(3) << std::setfill('0') << ms << "s";
  }
  else
  {
    auto us = std::chrono::duration_cast<std::chrono::microseconds>(abs_duration).count();
    us = us % kThousand;

    if (ms)
    {
      out << sign << ms << "." << std::setw(3) << std::setfill('0') << us << "ms";
    }
    else
    {
      auto ns = std::chrono::duration_cast<std::chrono::nanoseconds>(abs_duration).count();
      ns = ns % kThousand;

      if (us)
      {
        out << sign << us << "." << std::setw(3) << std::setfill('0') << ns << "us";
      }
      else
      {
        out << sign << ns << "ns";
      }
    }
  }
}

/// Convert a @c std::chrono::clock::duration type to a display string using the same
/// logic as @c logTime().
/// @tparam D The duration type of the form @c std::chrono::clock::duration.
/// @param time_str The string to populate with the result.
/// @param duration The duration to convert to string.
template <typename D>
inline void timeString(std::string &time_str, const D &duration)
{
  std::ostringstream out;
  logDuration(out, duration);
  out.flush();
  time_str = out.str();
}

template <typename N>
void delimitedInteger(std::string &str, const N &integer, char delimiter = ',')
{
  N thousands = integer % ohm::util::kThousand;
  N remainder = integer / ohm::util::kThousand;

  str.clear();
  while (remainder > 0 || thousands > 0)
  {
    std::ostringstream os;
    if (remainder)
    {
      os << delimiter << std::setfill('0') << std::setw(3);
    }
    os << thousands << str;
    str = os.str();
    thousands = remainder % ohm::util::kThousand;
    remainder = remainder / ohm::util::kThousand;
  }
}

/// Defines the set of byte units starting from bytes, kibibytes, mibibytes, etc.
enum class ByteMagnitude : int
{
  kByte,
  kKiB,
  kMiB,
  kGiB,
  kTiB,
  kPiB,
  kEiB,
  kZiB,
  kYiB
};

/// A helper structure for displaying byte values. Can be used as an io stream manipulator to write raw byte values into
/// a text stream for display.
class Bytes
{
public:
  /// Byte scale conversion values from any @c ByteMagnitude to @c ByteMagnitude::kByte.
  static const std::array<size_t, 9> ByteScale;

  /// Display string suffixes for @c ByteMagnitude values.
  static const std::array<const char *const, 9> MagnitudeSuffix;

  /// Construct a byte value optionally specifying the byte magnitude.
  /// @param byte_value The byte value to store.
  /// @param magnitude The magnitude of the byte value.
  explicit inline Bytes(size_t byte_value, ByteMagnitude magnitude = ByteMagnitude::kByte)
    : value_(byte_value)
    , magnitude_(magnitude)
  {}

  /// Default constructor. Zero byte size.
  inline Bytes()
    : Bytes(0u)
  {}

  /// Copy constructor.
  /// @param other Object to copy
  inline Bytes(const Bytes &other) = default;
  /// Assignment operator.
  /// @param other Object to copy
  /// @return @c *this
  inline Bytes &operator=(const Bytes &other) = default;

  /// Static conversion from any @c ByteMagnitude into @c ByteMagnitude::kByte.
  /// @param value The byte value
  /// @param magnitude The magnitude of @c value
  /// @return The @c value expressed in bytes.
  static size_t byteSize(size_t value, ByteMagnitude magnitude) { return value * ByteScale[int(magnitude)]; }

  /// Convert this value into bytes regardless of stored @c ByteMagnitude.
  /// @return The @c value() expressed in bytes.
  inline size_t byteSize() const { return byteSize(value_, magnitude_); }

  /// Query the current @c value().
  /// @return The current byte value.
  inline size_t value() const { return value_; }
  /// Set a new @c value. The @c magnitude() is unaffected.
  /// @param value The new value.
  inline void setValue(size_t value) { value_ = value; }
  /// Query the current stored magnitude.
  /// @return The stored @c ByteMagnitude.
  inline ByteMagnitude magnitude() const { return magnitude_; }
  /// Set the @c magnitude. @c value() is unaffected.
  /// @param magnitude The new @c ByteMagnitude to set.
  inline void setMagnitude(ByteMagnitude magnitude) { magnitude_ = magnitude; }

  /// Convert this byte value to a new magnitude. Precision may be lost.
  /// @param magnitude The new magnitude to convert to.
  /// @return A @c Byte object at the desired @c ByteMagnitude expressing this object's byte value (approx).
  inline Bytes convertTo(ByteMagnitude magnitude) const
  {
    const size_t raw_byte_size = byteSize();
    const size_t inverse_scale = ByteScale[int(magnitude)];
    return Bytes(raw_byte_size / inverse_scale, magnitude);
  }

  /// Convert the byte value to the most compact string representation expressed to three decimal places and appropriate
  /// @c MagnitudeSuffix.
  /// @return A string representation of this object.
  std::string toString() const;

private:
  size_t value_ = 0;
  ByteMagnitude magnitude_ = ByteMagnitude::kByte;
};

<<<<<<< HEAD
=======
/// Parse a @c Byte value from @p in.
///
/// The expected format must be a number followed by a valid @c Bytes::MagnitudeSuffix : `<number>[B,KiB,GiB,...]`
///
/// The number specifies the byte value and the suffix identifies the magnitude.
///
/// The number must be zero or positive. It may also be a floating point value in which case it is converted into a the
/// magnitude below. Such a non-integer value is not valid for the 'B' (bytes) suffix.
///
/// The suffix is case insensitive.
///
/// The suffix may be omitted when @p read_suffix is false, in which case the `<number>` must be an integer byte value.
///
/// On failure, the stream fail bit is set.
///
/// @param in The stream to read from.
/// @param bytes The byte structure to parse into.
/// @return True on success.
bool parseBytes(std::istream &in, ohm::util::Bytes &bytes, bool read_suffix = true);
>>>>>>> eee93de5
}  // namespace util
}  // namespace ohm

/// Convert a byte value to a memory usage display string converting to the largest appropriate byte unit.
/// For example, this displays 2048 bytes as 2KiB, rather than a byte value. String display supports up to exbibyte.
///
/// Note: unlink harddrive manufacturers, this function uses base 1024 units not base 1000.
/// @param[out] str The result is written here.
/// @param bytes The byte value to convert.
inline std::ostream &operator<<(std::ostream &out, const ohm::util::Bytes &bytes)
{
  unsigned magnitude_index = 0;
  uint64_t prev_bytes = 0;
  std::array<char, 3> decimal_places = { 0, 0, 0 };
  bool need_fractional = false;
  size_t bytes_value = bytes.byteSize();
  while (bytes_value >= ohm::util::kKibiSize && magnitude_index < ohm::util::Bytes::MagnitudeSuffix.size())
  {
    prev_bytes = bytes_value;
    bytes_value /= ohm::util::kKibiSize;
    ++magnitude_index;
  }

  if (magnitude_index)
  {
    // Use prevBytes for fractional display, but only to 3 decimal places.
    prev_bytes = prev_bytes % ohm::util::kKibiSize;
    // Convert to fixed point thousands.
    prev_bytes *= ohm::util::kKibiSize;
    prev_bytes /= ohm::util::kKibiSize;
    for (int i = 0; i < 3 && prev_bytes; ++i)
    {
      need_fractional = true;
      decimal_places[2 - i] = char(prev_bytes % 10);             // NOLINT(readability-magic-numbers)
      prev_bytes = (prev_bytes) ? prev_bytes / 10 : prev_bytes;  // NOLINT(readability-magic-numbers)
    }
  }

  out << bytes_value;
  if (need_fractional)
  {
    out << '.';
    for (int i = 0; i < 3 && decimal_places[i] > 0; ++i)
    {
      out << int(decimal_places[i]);
    }
  }
  out << ohm::util::Bytes::MagnitudeSuffix[magnitude_index];
  return out;
}

inline std::istream &operator>>(std::istream &in, ohm::util::Bytes &bytes)
{
  ohm::util::parseBytes(in, bytes);
  return in;
}

inline std::string ohm::util::Bytes::toString() const
{
  std::ostringstream s;
  s << *this;
  return s.str();
}

template <typename T, typename R>
inline std::ostream &operator<<(std::ostream &out, const std::chrono::duration<T, R> &d)
{
  ohm::util::logDuration(out, d);
  return out;
}

#endif  // OHMUTIL_OHMUTIL_H<|MERGE_RESOLUTION|>--- conflicted
+++ resolved
@@ -205,8 +205,6 @@
   ByteMagnitude magnitude_ = ByteMagnitude::kByte;
 };
 
-<<<<<<< HEAD
-=======
 /// Parse a @c Byte value from @p in.
 ///
 /// The expected format must be a number followed by a valid @c Bytes::MagnitudeSuffix : `<number>[B,KiB,GiB,...]`
@@ -226,7 +224,6 @@
 /// @param bytes The byte structure to parse into.
 /// @return True on success.
 bool parseBytes(std::istream &in, ohm::util::Bytes &bytes, bool read_suffix = true);
->>>>>>> eee93de5
 }  // namespace util
 }  // namespace ohm
 
