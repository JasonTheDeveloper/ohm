// Copyright (c) 2017
// Commonwealth Scientific and Industrial Research Organisation (CSIRO)
// ABN 41 687 119 230
//
// Author: Kazys Stepanas
#ifndef OHMUTIL_OHMUTIL_H
#define OHMUTIL_OHMUTIL_H

#include "OhmUtilExport.h"

#include <array>
#include <chrono>
#include <cstdint>
#include <iomanip>
#include <sstream>
#include <string>

namespace ohm::util
{
const size_t kThousand = 1000u;
const size_t kKibiSize = 1024u;
/// Log a @c std::chrono::clock::duration to an output stream.
///
/// The resulting string displays in the smallest possible unit to show three three
/// decimal places with display units ranging from seconds to nanoseconds. The table below
/// shows some example times.
///
/// Time(s)     | Display
/// ----------- | --------
/// 0.000000018 | 18ns
/// 0.000029318 | 29.318us
/// 0.0295939   | 29.593ms
/// 0.93        | 930ms
/// 15.023      | 15.023s
/// 15.000025   | 15.000s
///
/// Note that times are truncated, not rounded.
///
/// @tparam D The duration type of the form @c std::chrono::clock::duration.
/// @param out The output stream to log to.
/// @param duration The duration to convert to string.
template <typename D>
inline void logDuration(std::ostream &out, const D &duration)
{
  const bool negative = std::chrono::duration_cast<std::chrono::nanoseconds>(duration).count() < 0;
  const char *sign = (!negative) ? "" : "-";
  D abs_duration = (!negative) ? duration : duration * -1;
  auto s = std::chrono::duration_cast<std::chrono::seconds>(abs_duration).count();
  auto ms = std::chrono::duration_cast<std::chrono::milliseconds>(abs_duration).count();
  ms = ms % kThousand;

  if (s)
  {
    out << sign << s << "." << std::setw(3) << std::setfill('0') << ms << "s";
  }
  else
  {
    auto us = std::chrono::duration_cast<std::chrono::microseconds>(abs_duration).count();
    us = us % kThousand;

    if (ms)
    {
      out << sign << ms << "." << std::setw(3) << std::setfill('0') << us << "ms";
    }
    else
    {
      auto ns = std::chrono::duration_cast<std::chrono::nanoseconds>(abs_duration).count();
      ns = ns % kThousand;

      if (us)
      {
        out << sign << us << "." << std::setw(3) << std::setfill('0') << ns << "us";
      }
      else
      {
        out << sign << ns << "ns";
      }
    }
  }
}

/// Convert a @c std::chrono::clock::duration type to a display string using the same
/// logic as @c logTime().
/// @tparam D The duration type of the form @c std::chrono::clock::duration.
/// @param time_str The string to populate with the result.
/// @param duration The duration to convert to string.
template <typename D>
inline void timeString(std::string &time_str, const D &duration)
{
  std::ostringstream out;
  logDuration(out, duration);
  out.flush();
  time_str = out.str();
}

<<<<<<< HEAD
=======
template <typename N>
void delimitedInteger(std::string &str, const N &integer, char delimiter = ',')
{
  N thousands = integer % ohm::util::kThousand;
  N remainder = integer / ohm::util::kThousand;

  str.clear();
  while (remainder > 0 || thousands > 0)
  {
    std::ostringstream os;
    if (remainder)
    {
      os << delimiter << std::setfill('0') << std::setw(3);
    }
    os << thousands << str;
    str = os.str();
    thousands = remainder % ohm::util::kThousand;
    remainder = remainder / ohm::util::kThousand;
  }
}

/// Defines the set of byte units starting from bytes, kibibytes, mibibytes, etc.
enum class ByteMagnitude : int
{
  kByte,
  kKiB,
  kMiB,
  kGiB,
  kTiB,
  kPiB,
  kEiB,
  kZiB,
  kYiB
};

/// A helper structure for displaying byte values. Can be used as an io stream manipulator to write raw byte values into
/// a text stream for display.
class Bytes
{
public:
  /// Byte scale conversion values from any @c ByteMagnitude to @c ByteMagnitude::kByte.
  static const std::array<size_t, 9> ByteScale;

  /// Display string suffixes for @c ByteMagnitude values.
  static const std::array<const char *const, 9> MagnitudeSuffix;

  /// Construct a byte value optionally specifying the byte magnitude.
  /// @param byte_value The byte value to store.
  /// @param magnitude The magnitude of the byte value.
  explicit inline Bytes(size_t byte_value, ByteMagnitude magnitude = ByteMagnitude::kByte)
    : value_(byte_value)
    , magnitude_(magnitude)
  {}

  /// Copy constructor.
  /// @param other Object to copy
  inline Bytes(const Bytes &other) = default;
  /// Assignment operator.
  /// @param other Object to copy
  /// @return @c *this
  inline Bytes &operator=(const Bytes &other) = default;

  /// Static conversion from any @c ByteMagnitude into @c ByteMagnitude::kByte.
  /// @param value The byte value
  /// @param magnitude The magnitude of @c value
  /// @return The @c value expressed in bytes.
  static size_t byteSize(size_t value, ByteMagnitude magnitude) { return value * ByteScale[int(magnitude)]; }

  /// Convert this value into bytes regardless of stored @c ByteMagnitude.
  /// @return The @c value() expressed in bytes.
  inline size_t byteSize() const { return byteSize(value_, magnitude_); }

  /// Query the current @c value().
  /// @return The current byte value.
  inline size_t value() const { return value_; }
  /// Set a new @c value. The @c magnitude() is unaffected.
  /// @param value The new value.
  inline void setValue(size_t value) { value_ = value; }
  /// Query the current stored magnitude.
  /// @return The stored @c ByteMagnitude.
  inline ByteMagnitude magnitude() const { return magnitude_; }
  /// Set the @c magnitude. @c value() is unaffected.
  /// @param magnitude The new @c ByteMagnitude to set.
  inline void setMagnitude(ByteMagnitude magnitude) { magnitude_ = magnitude; }

  /// Convert this byte value to a new magnitude. Precision may be lost.
  /// @param magnitude The new magnitude to convert to.
  /// @return A @c Byte object at the desired @c ByteMagnitude expressing this object's byte value (approx).
  inline Bytes convertTo(ByteMagnitude magnitude) const
  {
    const size_t raw_byte_size = byteSize();
    const size_t inverse_scale = ByteScale[int(magnitude)];
    return Bytes(raw_byte_size / inverse_scale, magnitude);
  }

  /// Convert the byte value to the most compact string representation expressed to three decimal places and appropriate
  /// @c MagnitudeSuffix.
  /// @return A string representation of this object.
  std::string toString() const;

private:
  size_t value_ = 0;
  ByteMagnitude magnitude_ = ByteMagnitude::kByte;
};

}  // namespace ohm::util

>>>>>>> 3d4a1fa3
/// Convert a byte value to a memory usage display string converting to the largest appropriate byte unit.
/// For example, this displays 2048 bytes as 2KiB, rather than a byte value. String display supports up to exbibyte.
///
/// Note: unlink harddrive manufacturers, this function uses base 1024 units not base 1000.
/// @param[out] str The result is written here.
/// @param bytes The byte value to convert.
inline std::ostream &operator<<(std::ostream &out, const ohm::util::Bytes &bytes)
{
  unsigned magnitude_index = 0;
  uint64_t prev_bytes = 0;
  std::array<char, 3> decimal_places = { 0, 0, 0 };
  bool need_fractional = false;
  size_t bytes_value = bytes.byteSize();
  while (bytes_value >= ohm::util::kKibiSize && magnitude_index < ohm::util::Bytes::MagnitudeSuffix.size())
  {
    prev_bytes = bytes_value;
    bytes_value /= ohm::util::kKibiSize;
    ++magnitude_index;
  }

  if (magnitude_index)
  {
    // Use prevBytes for fractional display, but only to 3 decimal places.
    prev_bytes = prev_bytes % ohm::util::kKibiSize;
    // Convert to fixed point thousands.
    prev_bytes *= ohm::util::kKibiSize;
    prev_bytes /= ohm::util::kKibiSize;
    for (int i = 0; i < 3 && prev_bytes; ++i)
    {
      need_fractional = true;
      decimal_places[2 - i] = char(prev_bytes % 10);             // NOLINT(readability-magic-numbers)
      prev_bytes = (prev_bytes) ? prev_bytes / 10 : prev_bytes;  // NOLINT(readability-magic-numbers)
    }
  }

  out << bytes_value;
  if (need_fractional)
  {
    out << '.';
    for (int i = 0; i < 3 && decimal_places[i] > 0; ++i)
    {
      out << int(decimal_places[i]);
    }
  }
  out << ohm::util::Bytes::MagnitudeSuffix[magnitude_index];
  return out;
}

inline std::string ohm::util::Bytes::toString() const
{
  std::ostringstream s;
  s << *this;
  return s.str();
}

template <typename T, typename R>
inline std::ostream &operator<<(std::ostream &out, const std::chrono::duration<T, R> &d)
{
  ohm::util::logDuration(out, d);
  return out;
}

#endif  // OHMUTIL_OHMUTIL_H<|MERGE_RESOLUTION|>--- conflicted
+++ resolved
@@ -93,8 +93,6 @@
   time_str = out.str();
 }
 
-<<<<<<< HEAD
-=======
 template <typename N>
 void delimitedInteger(std::string &str, const N &integer, char delimiter = ',')
 {
@@ -202,7 +200,6 @@
 
 }  // namespace ohm::util
 
->>>>>>> 3d4a1fa3
 /// Convert a byte value to a memory usage display string converting to the largest appropriate byte unit.
 /// For example, this displays 2048 bytes as 2KiB, rather than a byte value. String display supports up to exbibyte.
 ///
